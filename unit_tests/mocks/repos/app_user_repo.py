--- conflicted
+++ resolved
@@ -15,7 +15,8 @@
 
 def mock_app_user_repo(app_user_repo, monkeypatch: MonkeyPatch, mocker):
     app_user_repo.user_active = True
-
+    app_user_repo.error = False
+    
     def mock_get_app_user_authorisation(
         _, __
     ) -> list[Tuple[OrganisationUser, Organisation]]:
@@ -30,28 +31,19 @@
                 is_superuser=True,
             )
 
-<<<<<<< HEAD
     def mock_get_org_id(_, user_email: str) -> int:
         return ORG_ID
 
-    app_user_repo.error = False
-    monkeypatch.setattr(app_user_repo, "get_user_by_email", mock_get_user_by_email)
-    monkeypatch.setattr(app_user_repo, "get_org_id", mock_get_org_id)
-=======
     def mock_is_active(_, email: str) -> bool:
         return app_user_repo.user_active
 
-    app_user_repo.error = False
     monkeypatch.setattr(app_user_repo, "get_user_by_email", mock_get_user_by_email)
+    monkeypatch.setattr(app_user_repo, "get_org_id", mock_get_org_id)
     monkeypatch.setattr(app_user_repo, "is_active", mock_is_active)
->>>>>>> 2fb85130
     monkeypatch.setattr(
         app_user_repo, "get_app_user_authorisation", mock_get_app_user_authorisation
     )
     mocker.spy(app_user_repo, "get_user_by_email")
-<<<<<<< HEAD
     mocker.spy(app_user_repo, "get_org_id")
-=======
     mocker.spy(app_user_repo, "is_active")
->>>>>>> 2fb85130
     mocker.spy(app_user_repo, "get_app_user_authorisation")