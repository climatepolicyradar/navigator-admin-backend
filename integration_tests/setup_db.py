from typing import cast
from sqlalchemy.orm import Session
from sqlalchemy import text
from app.clients.db.models.app.users import AppUser, Organisation, OrganisationUser
from app.clients.db.models.document.physical_document import (
    LanguageSource,
    PhysicalDocument,
    PhysicalDocumentLanguage,
)
from app.clients.db.models.law_policy.collection import (
    Collection,
    CollectionFamily,
    CollectionOrganisation,
)
from app.clients.db.models.law_policy.family import (
    EventStatus,
    Family,
    FamilyDocument,
    FamilyEvent,
    FamilyOrganisation,
    Slug,
)
from app.clients.db.models.law_policy.metadata import (
    FamilyMetadata,
    MetadataOrganisation,
    MetadataTaxonomy,
)

EXPECTED_NUM_FAMILIES = 3
EXPECTED_FAMILIES = [
    {
        "import_id": "A.0.0.1",
        "title": "apple",
        "summary": "",
        "geography": "South Asia",
        "category": "UNFCCC",
        "status": "Created",
        "metadata": {"size": [3], "color": ["red"]},
        "organisation": "CCLW",
        "slug": "Slug1",
        "events": ["E.0.0.1", "E.0.0.2"],
        "published_date": "2018-12-24T04:59:31Z",
        "last_updated_date": "2020-12-24T04:59:31Z",
        "documents": [],
        "collections": ["C.0.0.2"],
    },
    {
        "import_id": "A.0.0.2",
        "title": "apple orange banana",
        "summary": "",
        "geography": "South Asia",
        "category": "UNFCCC",
        "status": "Created",
        "metadata": {"size": [4], "color": ["green"]},
        "organisation": "CCLW",
        "slug": "Slug2",
        "events": [],
        "published_date": None,
        "last_updated_date": None,
        "documents": [],
        "collections": [],
    },
    {
        "import_id": "A.0.0.3",
        "title": "title",
        "summary": "orange peas",
        "geography": "South Asia",
        "category": "UNFCCC",
        "status": "Created",
        "metadata": {"size": [100], "color": ["blue"]},
        "organisation": "CCLW",
        "slug": "Slug3",
        "events": ["E.0.0.3"],
        "published_date": "2018-12-24T04:59:33Z",
        "last_updated_date": "2018-12-24T04:59:33Z",
        "documents": ["D.0.0.1", "D.0.0.2"],
        "collections": ["C.0.0.2"],
    },
]


EXPECTED_NUM_COLLECTIONS = 2
EXPECTED_COLLECTIONS = [
    {
        "import_id": "C.0.0.1",
        "title": "Collection 1 a very big collection",
        "description": "description one",
        "families": [],
        "organisation": "CCLW",
    },
    {
        "import_id": "C.0.0.2",
        "title": "Collection 2",
        "description": "description two",
        "families": ["A.0.0.1", "A.0.0.3"],
        "organisation": "CCLW",
    },
]

EXPECTED_NUM_DOCUMENTS = 2
EXPECTED_DOCUMENTS = [
    {
        "import_id": "D.0.0.1",
        "family_import_id": "A.0.0.3",
        "variant_name": "Original Language",
        "status": "Created",
        "role": "MAIN",
        "type": "Law",
        "slug": "",
        "physical_id": 1,
        "title": "big title1",
        "md5_sum": "sum1",
        "cdn_object": "obj1",
        "source_url": "source1",
        "content_type": "application/pdf",
        "user_language_name": "English",
        "calc_language_name": "Spanish",
    },
    {
        "import_id": "D.0.0.2",
        "family_import_id": "A.0.0.3",
        "variant_name": "Original Language",
        "status": "Created",
        "role": "MAIN",
        "type": "Law",
        "slug": "",
        "physical_id": 2,
        "title": "title2",
        "md5_sum": "sum2",
        "cdn_object": "obj2",
        "source_url": "source2",
        "content_type": "application/pdf",
        "user_language_name": None,
        "calc_language_name": None,
    },
]

EXPECTED_NUM_EVENTS = 3
EXPECTED_EVENTS = [
    {
        "import_id": "E.0.0.1",
        "event_title": "bananas title1",
        "date": "2018-12-24T04:59:31Z",
        "event_type_value": "Passed/Approved",
        "family_import_id": "A.0.0.1",
        "family_document_import_id": None,
        "event_status": EventStatus.OK,
    },
    {
        "import_id": "E.0.0.2",
        "event_title": "cabbages title2",
        "date": "2020-12-24T04:59:31Z",
        "event_type_value": "Amended",
        "family_import_id": "A.0.0.1",
        "family_document_import_id": None,
        "event_status": EventStatus.OK,
    },
    {
        "import_id": "E.0.0.3",
        "event_title": "cabbages title3",
        "date": "2018-12-24T04:59:33Z",
        "event_type_value": "Amended",
        "family_import_id": "A.0.0.3",
        "family_document_import_id": None,
        "event_status": EventStatus.OK,
    },
]

EXPECTED_ANALYTICS_SUMMARY_KEYS = [
    "n_documents",
    "n_families",
    "n_collections",
    "n_events",
]
EXPECTED_ANALYTICS_SUMMARY = {
    "n_documents": EXPECTED_NUM_DOCUMENTS,
    "n_families": EXPECTED_NUM_FAMILIES,
    "n_collections": EXPECTED_NUM_COLLECTIONS,
    "n_events": EXPECTED_NUM_EVENTS,
}


def setup_db(test_db: Session, configure_empty: bool = False):
    with open("integration_tests/default-data.sql") as file:
        query = text(file.read())
        test_db.execute(query)

    setup_test_data(test_db, configure_empty)


def setup_test_data(test_db: Session, configure_empty: bool = False):
    org_id = _setup_organisation(test_db)

    _setup_family_data(test_db, org_id)
    test_db.commit()

    _setup_collection_data(test_db, org_id, configure_empty)
    test_db.commit()

    _setup_document_data(test_db, "A.0.0.3")
    test_db.commit()

    _setup_event_data(test_db, "A.0.0.3")
    test_db.commit()


def _add_app_user(
    test_db: Session,
    email: str,
    name: str,
    org_id,
<<<<<<< HEAD
    hashed_pass: str = "",
=======
    password: str = "",
>>>>>>> 9055a343
    is_active: bool = True,
    is_super: bool = False,
):
    test_db.add(
<<<<<<< HEAD
        AppUser(
            email=email, name=name, hashed_password=hashed_pass, is_superuser=is_super
        )
=======
        AppUser(email=email, name=name, hashed_password=password, is_superuser=is_super)
>>>>>>> 9055a343
    )
    test_db.flush()
    test_db.add(
        OrganisationUser(
            appuser_email=email,
            organisation_id=org_id,
            job_title="",
            is_active=is_active,
            is_admin=is_super,
        )
    )
    test_db.commit()


def _setup_organisation(test_db: Session) -> int:
    # Now an organisation
    org = Organisation(
        name="CCLW",
        description="for testing",
        organisation_type="test organisation",
    )
    test_db.add(org)
    test_db.add(
        Organisation(
            name="Another org",
            description="because we will have more than one org",
            organisation_type="test",
        )
    )
    test_db.flush()

    # Also link to the test users
    _add_app_user(
        test_db,
        "test@cpr.org",
        "Test",
        org.id,
        "$2b$12$XXMr7xoEY2fzNiMR3hq.PeJBUUchJyiTfJP.Rt2eq9hsPzt9SXzFC",
<<<<<<< HEAD
    )
    _add_app_user(test_db, "test1@cpr.org", "TestInactive", org.id, is_active=False)
    _add_app_user(
        test_db, "test2@cpr.org", "TestHashedPassEmpty", org.id, hashed_pass=""
    )
    _add_app_user(test_db, "test3@cpr.org", "TestPassMismatch", org.id, hashed_pass="")
    _add_app_user(
        test_db, "admin@cpr.org", "Admin", org.id, hashed_pass="", is_super=True
    )
=======
        is_active=True,
    )
    _add_app_user(
        test_db, "test-inactive@cpr.org", "TestInactive", org.id, is_active=False
    )
>>>>>>> 9055a343

    return cast(int, org.id)


def _setup_collection_data(
    test_db: Session,
    org_id: int,
    configure_empty: bool = False,
) -> None:
    if configure_empty is True:
        return None

    for index in range(EXPECTED_NUM_COLLECTIONS):
        data = EXPECTED_COLLECTIONS[index]
        test_db.add(
            Collection(
                import_id=data["import_id"],
                title=data["title"],
                description=data["description"],
            )
        )

        test_db.add(
            CollectionOrganisation(
                collection_import_id=data["import_id"], organisation_id=org_id
            )
        )

    test_db.add(
        CollectionFamily(collection_import_id="C.0.0.2", family_import_id="A.0.0.1")
    )

    test_db.add(
        CollectionFamily(collection_import_id="C.0.0.2", family_import_id="A.0.0.3")
    )


def _setup_family_data(
    test_db: Session,
    org_id: int,
    configure_empty: bool = False,
) -> None:
    if configure_empty is True:
        return None

    for index in range(EXPECTED_NUM_FAMILIES):
        data = EXPECTED_FAMILIES[index]
        test_db.add(
            Family(
                import_id=data["import_id"],
                title=data["title"],
                description=data["summary"],
                geography_id=1,
                family_category=data["category"],
            )
        )

        # Link the families to the org
        test_db.add(
            FamilyOrganisation(
                family_import_id=data["import_id"], organisation_id=org_id
            )
        )

    # Now a Taxonomy
    tax = MetadataTaxonomy(
        description="test meta",
        valid_metadata={
            "color": {
                "allow_any": False,
                "allowed_values": ["green", "red", "pink", "blue"],
            },
            "size": {
                "allow_any": True,
                "allowed_values": [],
            },
        },
    )
    test_db.add(tax)
    test_db.flush()

    # Now a MetadataOrganisation
    mo = MetadataOrganisation(taxonomy_id=tax.id, organisation_id=org_id)
    test_db.add(mo)
    test_db.flush()

    # Now add the metadata onto the families
    for index in range(EXPECTED_NUM_FAMILIES):
        data = EXPECTED_FAMILIES[index]
        test_db.add(
            FamilyMetadata(
                family_import_id=data["import_id"],
                taxonomy_id=tax.id,
                value=data["metadata"],
            )
        )
        test_db.add(
            Slug(
                name=f"Slug{index+1}",
                family_import_id=data["import_id"],
            )
        )


def _setup_document_data(
    test_db: Session,
    family_id: str,
    configure_empty: bool = False,
) -> None:
    if configure_empty is True:
        return None

    phys_docs = []
    for index in range(EXPECTED_NUM_DOCUMENTS):
        data = EXPECTED_DOCUMENTS[index]
        pd = PhysicalDocument(
            id=None,
            title=data["title"],
            md5_sum=data["md5_sum"],
            cdn_object=data["cdn_object"],
            source_url=data["source_url"],
            content_type=data["content_type"],
        )
        test_db.add(pd)
        test_db.flush()
        phys_docs.append(pd.id)

        fd = FamilyDocument(
            family_import_id=family_id,
            physical_document_id=pd.id,
            import_id=data["import_id"],
            variant_name=data["variant_name"],
            document_status=data["status"],
            document_type=data["type"],
            document_role=data["role"],
        )
        test_db.add(fd)
        test_db.flush()

    # Setup english as user language for first document
    test_db.add(
        PhysicalDocumentLanguage(
            language_id=1826, document_id=phys_docs[0], source=LanguageSource.USER
        )
    )
    test_db.add(
        PhysicalDocumentLanguage(
            language_id=5991, document_id=phys_docs[0], source=LanguageSource.MODEL
        )
    )
    test_db.flush()


def _setup_event_data(
    test_db: Session,
    family_id: str,
    configure_empty: bool = False,
) -> None:
    """
    TODO: Need to test events associated with family documents.

    family_document_import_id=data["family_document_import_id"],
    """
    if configure_empty is True:
        return None

    for index in range(EXPECTED_NUM_EVENTS):
        data = EXPECTED_EVENTS[index]
        fe = FamilyEvent(
            import_id=data["import_id"],
            title=data["event_title"],
            date=data["date"],
            event_type_name=data["event_type_value"],
            family_import_id=data["family_import_id"],
            status=data["event_status"],
        )
        test_db.add(fe)
        test_db.flush()<|MERGE_RESOLUTION|>--- conflicted
+++ resolved
@@ -209,22 +209,14 @@
     email: str,
     name: str,
     org_id,
-<<<<<<< HEAD
     hashed_pass: str = "",
-=======
-    password: str = "",
->>>>>>> 9055a343
     is_active: bool = True,
     is_super: bool = False,
 ):
     test_db.add(
-<<<<<<< HEAD
         AppUser(
             email=email, name=name, hashed_password=hashed_pass, is_superuser=is_super
         )
-=======
-        AppUser(email=email, name=name, hashed_password=password, is_superuser=is_super)
->>>>>>> 9055a343
     )
     test_db.flush()
     test_db.add(
@@ -263,7 +255,6 @@
         "Test",
         org.id,
         "$2b$12$XXMr7xoEY2fzNiMR3hq.PeJBUUchJyiTfJP.Rt2eq9hsPzt9SXzFC",
-<<<<<<< HEAD
     )
     _add_app_user(test_db, "test1@cpr.org", "TestInactive", org.id, is_active=False)
     _add_app_user(
@@ -273,13 +264,6 @@
     _add_app_user(
         test_db, "admin@cpr.org", "Admin", org.id, hashed_pass="", is_super=True
     )
-=======
-        is_active=True,
-    )
-    _add_app_user(
-        test_db, "test-inactive@cpr.org", "TestInactive", org.id, is_active=False
-    )
->>>>>>> 9055a343
 
     return cast(int, org.id)
 
