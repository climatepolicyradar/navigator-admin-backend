--- conflicted
+++ resolved
@@ -67,10 +67,6 @@
 	-e SECRET_KEY="secret_test_key" \
 	-d navigator-admin-backend
 
-<<<<<<< HEAD
-
-=======
->>>>>>> 326338a8
 start_local: build
 	# - docker stop navigator-admin-backend
 	docker run -p 8888:8888 \
@@ -80,9 +76,5 @@
 	-e SECRET_KEY="secret_test_key" \
 	-d navigator-admin-backend
 
-<<<<<<< HEAD
-
-=======
->>>>>>> 326338a8
 restart:
 	docker stop navigator-admin-backend && docker rm navigator-admin-backend && make start_local && docker logs -f navigator-admin-backend