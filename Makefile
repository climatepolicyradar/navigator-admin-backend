--- conflicted
+++ resolved
@@ -32,10 +32,6 @@
 restart:
 	docker stop navigator-admin-backend && docker rm navigator-admin-backend && make start && docker logs -f navigator-admin-backend
 
-<<<<<<< HEAD
-=======
-start: build run 
->>>>>>> 9fdd0d08
 
 show_logs: 
 	- docker compose logs -f