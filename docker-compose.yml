--- conflicted
+++ resolved
@@ -98,9 +98,5 @@
         condition: service_started
 
 volumes:
-<<<<<<< HEAD
   admin-data: {}
-=======
-  admin-data: {}
-  pgadmin-data: {}
->>>>>>> 0f82eacb
+  pgadmin-data: {}