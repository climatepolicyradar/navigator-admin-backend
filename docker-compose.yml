--- conflicted
+++ resolved
@@ -43,7 +43,6 @@
     depends_on:
       admin_backend_db:
         condition: service_healthy
-<<<<<<< HEAD
   pgadmin:
     image: dpage/pgadmin4
     container_name: pgadmin4
@@ -87,11 +86,9 @@
           }
         }
       }
-=======
       localstack:
         condition: service_started
 
->>>>>>> 8d55ea56
 volumes:
   admin-data: {}
   pgadmin-data: {}