--- conflicted
+++ resolved
@@ -3,14 +3,6 @@
 from db_client.functions.corpus_helpers import TaxonomyData
 from pydantic import BaseModel
 
-<<<<<<< HEAD
-TaxonomyDataEntry = Mapping[str, Union[bool, str, Sequence[str]]]
-TaxonomyData = Mapping[
-    str, Mapping[str, Union[TaxonomyDataEntry, bool, str, Sequence[str]]]
-]
-
-=======
->>>>>>> 6b79bb1f
 
 class DocumentConfig(BaseModel):
     """Everything you need to know about documents."""
