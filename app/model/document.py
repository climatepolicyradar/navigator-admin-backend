from typing import Optional
from pydantic import BaseModel

from app.clients.db.models.law_policy.family import (
    DocumentStatus,
)


class DocumentReadDTO(BaseModel):
    """Representation of a Document."""

    # From FamilyDocument
    import_id: str
    family_import_id: str
    variant_name: Optional[str]
    status: DocumentStatus
    role: str
    type: Optional[str]
    slug: str
    # From PhysicalDocument
    physical_id: int
    title: str
    md5_sum: Optional[str]
    cdn_object: Optional[str]
    source_url: Optional[str]
    content_type: Optional[str]
    user_language_name: Optional[str]
    calc_language_name: Optional[str]


class DocumentWriteDTO(BaseModel):
    """Representation of a Document."""

    # From FamilyDocument
    variant_name: Optional[str]
    role: str
    type: Optional[str]
    title: str
    source_url: Optional[str]
    user_language_name: Optional[str]


class DocumentCreateDTO(BaseModel):
    """Representation of a Document."""

    # From FamilyDocument
    family_import_id: str
<<<<<<< HEAD
    variant_name: Optional[str]
=======
    variant_name: Optional[str] = None
>>>>>>> 355a3dac
    role: str
    type: Optional[str] = None

    # From PhysicalDocument
    title: str
    source_url: str
    user_language_name: str


class DocumentUploadRequest(BaseModel):
    """Request for a document upload"""

    filename: str
    overwrite: Optional[bool] = False


class DocumentUploadResponse(BaseModel):
    """Details required to upload a document"""

    presigned_upload_url: str
    cdn_url: str<|MERGE_RESOLUTION|>--- conflicted
+++ resolved
@@ -45,11 +45,7 @@
 
     # From FamilyDocument
     family_import_id: str
-<<<<<<< HEAD
-    variant_name: Optional[str]
-=======
     variant_name: Optional[str] = None
->>>>>>> 355a3dac
     role: str
     type: Optional[str] = None
 
