--- conflicted
+++ resolved
@@ -26,11 +26,7 @@
     title: str
     description: str
     organisation: str
-<<<<<<< HEAD
     metadata: Json
-=======
-    valid_metadata: dict[str, list[str]]
->>>>>>> 272d0991
 
 
 class CollectionCreateDTO(BaseModel):
@@ -39,8 +35,4 @@
     import_id: Optional[str] = None
     title: str
     description: str
-<<<<<<< HEAD
-    metadata: Json
-=======
-    valid_metadata: dict[str, list[str]]
->>>>>>> 272d0991
+    metadata: Json