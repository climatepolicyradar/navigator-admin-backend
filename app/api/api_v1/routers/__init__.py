from .family import families_router
<<<<<<< HEAD
from .collection import collection_router
=======
from .auth import auth_router
>>>>>>> f407f760
<|MERGE_RESOLUTION|>--- conflicted
+++ resolved
@@ -1,6 +1,3 @@
 from .family import families_router
-<<<<<<< HEAD
 from .collection import collection_router
-=======
-from .auth import auth_router
->>>>>>> f407f760
+from .auth import auth_router