--- conflicted
+++ resolved
@@ -23,14 +23,11 @@
 
 
 def get_collection_template() -> dict:
-<<<<<<< HEAD
-=======
     """
     Gets a collection template.
 
     :return dict: The collection template.
     """
->>>>>>> b598aa5f
     collection_schema = IngestCollectionDTO.model_json_schema(mode="serialization")
     collection_template = collection_schema["properties"]
 
@@ -38,23 +35,17 @@
 
 
 def get_event_template() -> dict:
-<<<<<<< HEAD
-=======
     """
     Gets an event template.
 
     :return dict: The event template.
     """
->>>>>>> b598aa5f
     event_schema = IngestEventDTO.model_json_schema(mode="serialization")
     event_template = event_schema["properties"]
 
     return event_template
 
 
-<<<<<<< HEAD
-def get_document_template() -> dict:
-=======
 def get_document_template(corpus_type: str) -> dict:
     """
     Gets a document template for a given corpus type.
@@ -62,7 +53,6 @@
     :param str corpus_type: The corpus_type to use to get the document template.
     :return dict: The document template.
     """
->>>>>>> b598aa5f
     document_schema = IngestDocumentDTO.model_json_schema(mode="serialization")
     document_template = document_schema["properties"]
     document_template["metadata"] = get_metadata_template(
@@ -72,10 +62,6 @@
     return document_template
 
 
-<<<<<<< HEAD
-def get_metadata_template(corpus_type: str) -> dict:
-    return taxonomy.get(corpus_type)
-=======
 def get_metadata_template(corpus_type: str, metadata_type: CountedEntity) -> dict:
     """
     Gets a metadata template for a given corpus type and entity.
@@ -93,34 +79,20 @@
         metadata.pop(EntitySpecificTaxonomyKeys.DOCUMENT.value)
     return metadata
 
->>>>>>> b598aa5f
 
 def get_family_template(corpus_type: str) -> dict:
     """
     Gets a family template for a given corpus type.
 
-<<<<<<< HEAD
-def get_family_template(corpus_type: str) -> dict:
-=======
     :param str corpus_type: The corpus_type to use to get the family template.
     :return dict: The family template.
     """
->>>>>>> b598aa5f
     family_schema = IngestFamilyDTO.model_json_schema(mode="serialization")
     family_template = family_schema["properties"]
 
     del family_template["corpus_import_id"]
 
-<<<<<<< HEAD
-    # look up taxonomy by corpus type
-    family_metadata = get_metadata_template(corpus_type)
-    # pull out document taxonomy
-    family_metadata.pop("_document") if family_metadata else {}
-
-    # add family metadata and event templates to the family template
-=======
     family_metadata = get_metadata_template(corpus_type, CountedEntity.Family)
->>>>>>> b598aa5f
     family_template["metadata"] = family_metadata
 
     return family_template
@@ -144,11 +116,7 @@
     return {
         "collections": [get_collection_template()],
         "families": [get_family_template(corpus_type)],
-<<<<<<< HEAD
-        "documents": [get_document_template()],
-=======
         "documents": [get_document_template(corpus_type)],
->>>>>>> b598aa5f
         "events": [get_event_template()],
     }
 
