"""
Endpoints for managing the Family entity.

It was considered to create a "service" layer that would use the repo
directly.  However, this API has little / no logic in so the service
layer would just pass through directly to the repo. So the approach
implemented directly accesses the "repository" layer.
"""

import logging

from fastapi import APIRouter, HTTPException, Request, status

import app.service.family as family_service
from app.api.api_v1.query_params import (
    get_query_params_as_dict,
    set_default_query_params,
    validate_query_params,
)
from app.errors import AuthorisationError, RepositoryError, ValidationError
from app.model.family import FamilyCreateDTO, FamilyReadDTO, FamilyWriteDTO

families_router = r = APIRouter()

_LOGGER = logging.getLogger(__name__)


@r.get(
    "/families/{import_id}",
    response_model=FamilyReadDTO,
)
async def get_family(import_id: str) -> FamilyReadDTO:
    """
    Returns a specific family given the import id.

    :param str import_id: Specified import_id.
    :raises HTTPException: If the family is not found a 404 is returned.
    :return FamilyDTO: returns a FamilyDTO of the family found.
    """
    try:
        family = family_service.get(import_id)
    except ValidationError as e:
        raise HTTPException(status_code=status.HTTP_400_BAD_REQUEST, detail=e.message)
    except RepositoryError as e:
        raise HTTPException(
            status_code=status.HTTP_503_SERVICE_UNAVAILABLE, detail=e.message
        )

    if family is None:
        raise HTTPException(
            status_code=status.HTTP_404_NOT_FOUND,
            detail=f"Family not found: {import_id}",
        )

    return family


@r.get("/families", response_model=list[FamilyReadDTO])
async def get_all_families(request: Request) -> list[FamilyReadDTO]:
    """
    Returns all families

    :return FamilyDTO: returns a FamilyDTO of the family found.
    """
    try:
        return family_service.all(request.state.user.email)
    except RepositoryError as e:
        raise HTTPException(
            status_code=status.HTTP_503_SERVICE_UNAVAILABLE, detail=e.message
        )


@r.get("/families/", response_model=list[FamilyReadDTO])
async def search_family(request: Request) -> list[FamilyReadDTO]:
    """
    Searches for families matching URL parameters ("q" by default).

    :param Request request: The fields to match against and the values
        to search for. Defaults to searching for "" in family titles and
        summaries.
    :raises HTTPException: If invalid fields passed a 400 is returned.
    :raises HTTPException: If a DB error occurs a 503 is returned.
    :raises HTTPException: If the search request times out a 408 is
        returned.
    :return list[FamilyDTO]: A list of matching families (which can be
        empty).
    """
    query_params = get_query_params_as_dict(request.query_params)

    query_params = set_default_query_params(query_params)

    VALID_PARAMS = ["q", "title", "summary", "geography", "status", "max_results"]
    validate_query_params(query_params, VALID_PARAMS)

    try:
        families = family_service.search(query_params, request.state.user.email)
    except ValidationError as e:
        raise HTTPException(status_code=status.HTTP_400_BAD_REQUEST, detail=e.message)
    except RepositoryError as e:
        raise HTTPException(
            status_code=status.HTTP_503_SERVICE_UNAVAILABLE, detail=e.message
        )
    except TimeoutError:
        msg = "Request timed out fetching matching families. Try adjusting your query."
        _LOGGER.error(msg)
        raise HTTPException(
            status_code=status.HTTP_408_REQUEST_TIMEOUT,
            detail=msg,
        )

    if len(families) == 0:
        _LOGGER.info(f"Families not found for terms: {query_params}")

    return families


@r.put("/families/{import_id}", response_model=FamilyReadDTO)
async def update_family(
    request: Request,
    import_id: str,
    new_family: FamilyWriteDTO,
) -> FamilyReadDTO:
    """
    Updates a specific family given the import id.

    :param str import_id: Specified import_id.
    :raises HTTPException: If the family is not found a 404 is returned.
    :return FamilyDTO: returns a FamilyDTO of the family updated.
    """
    try:
        family = family_service.update(import_id, request.state.user.email, new_family)
    except ValidationError as e:
        raise HTTPException(status_code=status.HTTP_400_BAD_REQUEST, detail=e.message)
    except RepositoryError as e:
        raise HTTPException(
            status_code=status.HTTP_503_SERVICE_UNAVAILABLE, detail=e.message
        )

    if family is None:
        detail = f"Family not updated: {import_id}"
        raise HTTPException(status_code=status.HTTP_404_NOT_FOUND, detail=detail)

    return family


@r.post("/families", response_model=str, status_code=status.HTTP_201_CREATED)
async def create_family(
    request: Request,
    new_family: FamilyCreateDTO,
) -> str:
    """
    Creates a specific family given the import id.

    :raises HTTPException: If the family is not found a 404 is returned.
    :return FamilyDTO: returns a FamilyDTO of the new family.
    """
    try:
        family = family_service.create(new_family, request.state.user.email)
    except AuthorisationError as e:
        raise HTTPException(status_code=status.HTTP_403_FORBIDDEN, detail=e.message)
    except ValidationError as e:
        raise HTTPException(status_code=status.HTTP_400_BAD_REQUEST, detail=e.message)
    except RepositoryError as e:
        raise HTTPException(
            status_code=status.HTTP_503_SERVICE_UNAVAILABLE, detail=e.message
        )

    return family


<<<<<<< HEAD
@r.delete(
    "/families/{import_id}",
)
async def delete_family(request: Request, import_id: str) -> None:
=======
@r.delete("/families/{import_id}")
async def delete_family(
    import_id: str,
) -> None:
>>>>>>> ee51631a
    """
    Deletes a specific family given the import id.

    :param str import_id: Specified import_id.
    :raises HTTPException: If the family is not found a 404 is returned.
    """
    try:
        family_deleted = family_service.delete(import_id, request.state.user.email)
    except ValidationError as e:
        raise HTTPException(status_code=status.HTTP_400_BAD_REQUEST, detail=e.message)
    except RepositoryError as e:
        raise HTTPException(
            status_code=status.HTTP_503_SERVICE_UNAVAILABLE, detail=e.message
        )
    except AuthorisationError as e:
        raise HTTPException(status_code=status.HTTP_401_UNAUTHORIZED, detail=e.message)

    if not family_deleted:
        raise HTTPException(
            status_code=status.HTTP_404_NOT_FOUND,
            detail=f"Family not deleted: {import_id}",
        )<|MERGE_RESOLUTION|>--- conflicted
+++ resolved
@@ -168,17 +168,10 @@
     return family
 
 
-<<<<<<< HEAD
 @r.delete(
     "/families/{import_id}",
 )
 async def delete_family(request: Request, import_id: str) -> None:
-=======
-@r.delete("/families/{import_id}")
-async def delete_family(
-    import_id: str,
-) -> None:
->>>>>>> ee51631a
     """
     Deletes a specific family given the import id.
 
