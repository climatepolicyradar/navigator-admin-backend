from fastapi_pagination import add_pagination
from app.api.api_v1.routers.auth import check_user_auth
from app.logging_config import DEFAULT_LOGGING, setup_json_logging
<<<<<<< HEAD
from app.api.api_v1.routers import families_router, collection_router
from fastapi import FastAPI
=======
from app.api.api_v1.routers import families_router, auth_router
from fastapi import Depends, FastAPI
>>>>>>> f407f760
from fastapi_health import health
from fastapi.middleware.cors import CORSMiddleware
import uvicorn

from app.service.health import is_database_online

# TODO: Review this list of Origin exceptions.
_ALLOW_ORIGIN_REGEX = (
    r"http://localhost:3000|"
    r"https://.+\.climatepolicyradar\.org|"
    r"https://.+\.dev.climatepolicyradar\.org|"
    r"https://.+\.sandbox\.climatepolicyradar\.org|"
    r"https://climate-laws\.org|"
    r"https://.+\.climate-laws\.org"
)

app = FastAPI(title="navigator-admin")
setup_json_logging(app)
add_pagination(app)
<<<<<<< HEAD
app.include_router(families_router, prefix="/api/v1", tags=["families"])
app.include_router(collection_router, prefix="/api/v1", tags=["collections"])
=======
app.include_router(
    families_router,
    prefix="/api/v1",
    tags=["families"],
    dependencies=[Depends(check_user_auth)],
)
app.include_router(auth_router, prefix="/api", tags=["Authentication"])
>>>>>>> f407f760

# Add CORS middleware to allow cross origin requests from any port
app.add_middleware(
    CORSMiddleware,
    allow_origin_regex=_ALLOW_ORIGIN_REGEX,
    allow_credentials=True,
    allow_methods=["*"],
    allow_headers=["*"],
)

# add health endpoint
app.add_api_route("/health", health([is_database_online]))


@app.get("/api/v1", include_in_schema=False)
async def root():
    return {"message": "CPR Navigator Admin API v1"}


if __name__ == "__main__":
    uvicorn.run(
        app,
        host="0.0.0.0",
        port=8888,
        log_config=DEFAULT_LOGGING,
    )  # type: ignore<|MERGE_RESOLUTION|>--- conflicted
+++ resolved
@@ -1,13 +1,8 @@
 from fastapi_pagination import add_pagination
 from app.api.api_v1.routers.auth import check_user_auth
 from app.logging_config import DEFAULT_LOGGING, setup_json_logging
-<<<<<<< HEAD
-from app.api.api_v1.routers import families_router, collection_router
-from fastapi import FastAPI
-=======
-from app.api.api_v1.routers import families_router, auth_router
-from fastapi import Depends, FastAPI
->>>>>>> f407f760
+from app.api.api_v1.routers import families_router, auth_router, collection_router
+from fastapi import FastAPI, Depends
 from fastapi_health import health
 from fastapi.middleware.cors import CORSMiddleware
 import uvicorn
@@ -27,18 +22,21 @@
 app = FastAPI(title="navigator-admin")
 setup_json_logging(app)
 add_pagination(app)
-<<<<<<< HEAD
-app.include_router(families_router, prefix="/api/v1", tags=["families"])
-app.include_router(collection_router, prefix="/api/v1", tags=["collections"])
-=======
 app.include_router(
     families_router,
     prefix="/api/v1",
     tags=["families"],
     dependencies=[Depends(check_user_auth)],
 )
+
+app.include_router(
+    collection_router,
+    prefix="/api/v1",
+    tags=["collections"],
+    dependencies=[Depends(check_user_auth)],
+)
+
 app.include_router(auth_router, prefix="/api", tags=["Authentication"])
->>>>>>> f407f760
 
 # Add CORS middleware to allow cross origin requests from any port
 app.add_middleware(
