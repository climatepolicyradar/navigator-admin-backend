import logging
from typing import Optional

from sqlalchemy.orm import Session

from app.errors import AuthorisationError, ValidationError
from app.repository import app_user_repo
from app.service import organisation

_LOGGER = logging.getLogger(__name__)

_LOGGER = logging.getLogger(__name__)


def get_organisation(db: Session, user_email: str) -> int:
    """Gets a user's organisation"""
    org_id = app_user_repo.get_org_id(db, user_email)
    if org_id is None:
        raise ValidationError(f"Could not get the organisation for user {user_email}")
    return org_id


def is_superuser(db: Session, user_email: str) -> bool:
    """Determine a user's superuser status"""
    return app_user_repo.is_superuser(db, user_email)


def restrict_entities_to_user_org(db: Session, user_email: str) -> Optional[int]:
    org_id = get_organisation(db, user_email)
    superuser: bool = is_superuser(db, user_email)
    if superuser:
        _LOGGER.error("IS SUPERUSER")
        return None
<<<<<<< HEAD
    _LOGGER.error("ORG ID: %s", org_id)
    return org_id


def is_authorised_to_make_changes(
    db, user_email: str, org_name: str, entity: str, import_id: str
=======
    return org_id


def raise_if_unauthorised_to_make_changes(
    db, user_email: str, entity_org_id: int, import_id: str
>>>>>>> c0cb18da
) -> bool:
    """Validate entity belongs to same org as current user."""

    user_org_id = restrict_entities_to_user_org(db, user_email)
    if user_org_id is None:
        return True

<<<<<<< HEAD
    entity_org_id = organisation.get_id(db, org_name)
    if entity_org_id != user_org_id:
        msg = f"User '{user_email}' is not authorised to make changes to {entity} '{import_id}'"
=======
    if entity_org_id != user_org_id:
        msg = f"User '{user_email}' is not authorised to perform operation on '{import_id}'"
>>>>>>> c0cb18da
        raise AuthorisationError(msg)

    return bool(entity_org_id == user_org_id)<|MERGE_RESOLUTION|>--- conflicted
+++ resolved
@@ -5,9 +5,6 @@
 
 from app.errors import AuthorisationError, ValidationError
 from app.repository import app_user_repo
-from app.service import organisation
-
-_LOGGER = logging.getLogger(__name__)
 
 _LOGGER = logging.getLogger(__name__)
 
@@ -29,22 +26,12 @@
     org_id = get_organisation(db, user_email)
     superuser: bool = is_superuser(db, user_email)
     if superuser:
-        _LOGGER.error("IS SUPERUSER")
         return None
-<<<<<<< HEAD
-    _LOGGER.error("ORG ID: %s", org_id)
-    return org_id
-
-
-def is_authorised_to_make_changes(
-    db, user_email: str, org_name: str, entity: str, import_id: str
-=======
     return org_id
 
 
 def raise_if_unauthorised_to_make_changes(
     db, user_email: str, entity_org_id: int, import_id: str
->>>>>>> c0cb18da
 ) -> bool:
     """Validate entity belongs to same org as current user."""
 
@@ -52,14 +39,8 @@
     if user_org_id is None:
         return True
 
-<<<<<<< HEAD
-    entity_org_id = organisation.get_id(db, org_name)
-    if entity_org_id != user_org_id:
-        msg = f"User '{user_email}' is not authorised to make changes to {entity} '{import_id}'"
-=======
     if entity_org_id != user_org_id:
         msg = f"User '{user_email}' is not authorised to perform operation on '{import_id}'"
->>>>>>> c0cb18da
         raise AuthorisationError(msg)
 
     return bool(entity_org_id == user_org_id)