"""
Family Service

This file hands off to the family repo, adding the dependency of the db (future)
"""

import logging
from typing import Optional, Union

from pydantic import ConfigDict, validate_call
from sqlalchemy import exc
from sqlalchemy.orm import Session

import app.clients.db.session as db_session
from app.errors import AuthorisationError, RepositoryError, ValidationError
from app.model.family import FamilyCreateDTO, FamilyReadDTO, FamilyWriteDTO
from app.repository import family_repo
from app.service import (
    app_user,
    category,
    collection,
    corpus,
    geography,
    id,
    metadata,
    organisation,
)

_LOGGER = logging.getLogger(__name__)


@validate_call(config=ConfigDict(arbitrary_types_allowed=True))
def get(import_id: str) -> Optional[FamilyReadDTO]:
    """
    Gets a family given the import_id.

    :param str import_id: The import_id to use to get the family.
    :raises RepositoryError: raised on a database error.
    :raises ValidationError: raised should the import_id be invalid.
    :return Optional[FamilyDTO]: The family found or None.
    """
    validate_import_id(import_id)
    try:
        with db_session.get_db() as db:
            return family_repo.get(db, import_id)
    except exc.SQLAlchemyError as e:
        _LOGGER.error(e)
        raise RepositoryError(str(e))


@validate_call(config=ConfigDict(arbitrary_types_allowed=True))
def all(user_email: str) -> list[FamilyReadDTO]:
    """
    Gets the entire list of families from the repository.

    :param str user_email: The email address of the current user.
    :return list[FamilyDTO]: The list of families.
    """
    with db_session.get_db() as db:
        org_id = app_user.restrict_entities_to_user_org(db, user_email)
        return family_repo.all(db, org_id)


@validate_call(config=ConfigDict(arbitrary_types_allowed=True))
def search(
    query_params: dict[str, Union[str, int]], user_email: str
) -> list[FamilyReadDTO]:
    """
    Searches for the search term against families on specified fields.

    Where 'q' is used instead of an explicit field name, the titles and
    descriptions of all the Families are searched for the given term
    only.

    :param dict query_params: Search patterns to match against specified
        fields, given as key value pairs in a dictionary.
    :param str user_email: The email address of the current user.
    :return list[FamilyDTO]: The list of families matching the given
        search terms.
    """
    with db_session.get_db() as db:
        org_id = app_user.restrict_entities_to_user_org(db, user_email)
        return family_repo.search(db, query_params, org_id)


@validate_call(config=ConfigDict(arbitrary_types_allowed=True))
def validate_import_id(import_id: str) -> None:
    """
    Validates the import id for a family.

    :param str import_id: import id to check.
    :raises ValidationError: raised should the import_id be invalid.
    """
    id.validate(import_id)


@db_session.with_transaction(__name__)
@validate_call(config=ConfigDict(arbitrary_types_allowed=True))
def update(
    import_id: str,
    user_email: str,
    family_dto: FamilyWriteDTO,
    context=None,
    db: Session = db_session.get_db(),
) -> Optional[FamilyReadDTO]:
    """
    Updates a single Family with the values passed.

    :param FamilyDTO family: The DTO with all the values to change (or keep).
    :raises RepositoryError: raised on a database error.
    :raises ValidationError: raised should the import_id be invalid.
    :return Optional[FamilyDTO]: The updated Family or None if not updated.
    """

    # Validate import_id
    validate_import_id(import_id)
    if context is not None:
        context.error = f"Could not update family {import_id}"

    # Validate category
    category.validate(family_dto.category)

    # Validate geography
    geo_id = geography.get_id(db, family_dto.geography)

    # Get family we're going to update
    family = get(import_id)
    if family is None:
        raise ValidationError(f"Could not find family {import_id}")

    # Validate family belongs to same org as current user.
    user_org_id = app_user.get_organisation(db, user_email)
    org_id = organisation.get_id_from_name(db, family.organisation)
    if org_id != user_org_id:
        msg = "Current user does not belong to the organisation that owns family "
        msg += import_id
        raise ValidationError(msg)

    # Validate metadata.
    metadata.validate(db, org_id, family_dto.metadata)

    # Validate that the collections we want to update are from the same organisation as
    # the current user and are in a valid format.
    all_cols_to_modify = set(family.collections).union(set(family_dto.collections))
    collection.validate_multiple_ids(all_cols_to_modify)
    collection.validate(all_cols_to_modify, db)

    collections_not_in_user_org = [
        collection.get_org_from_id(db, c) != org_id for c in all_cols_to_modify
    ]
    if len(collections_not_in_user_org) > 0 and any(collections_not_in_user_org):
        msg = "Organisation mismatch between some collections and the current user"
        _LOGGER.error(msg)
        raise ValidationError(msg)

    family_repo.update(db, import_id, family_dto, geo_id)
    db.commit()
    return get(import_id)


@db_session.with_transaction(__name__)
@validate_call(config=ConfigDict(arbitrary_types_allowed=True))
def create(
    family: FamilyCreateDTO,
    user_email: str,
    context=None,
    db: Session = db_session.get_db(),
) -> str:
    """
    Creates a new Family with the values passed.

    :param FamilyDTO family: The values for the new Family.
    :param str user_email: The email address of the current user.
    :raises RepositoryError: raised on a database error
    :raises ValidationError: raised should the import_id be invalid.
    :return Optional[FamilyDTO]: The new created Family or None if unsuccessful.
    """

    if context is not None:
        context.error = f"Could not create a family for {family.title}"

    # Validate geography
    geo_id = geography.get_id(db, family.geography)

    # Validate category
    category.validate(family.category)

    # Get the organisation from the user's email
    corpus.validate(db, family.corpus_import_id)
    entity_org_id: int = corpus.get_corpus_org_id(db, family.corpus_import_id)

    # Validate metadata.
    metadata.validate(db, entity_org_id, family.metadata)

    # Validate collection ids.
    collections = set(family.collections)
    collection.validate_multiple_ids(collections)
    collection.validate(collections, db)

    # Validate that the collections we want to update are from the same organisation as
    # the current user.
    collections_not_in_user_org = [
        collection.get_org_from_id(db, c) != entity_org_id for c in collections
    ]
    if len(collections_not_in_user_org) > 0 and any(collections_not_in_user_org):
        msg = "Organisation mismatch between some collections and the current user"
        _LOGGER.error(msg)
        raise AuthorisationError(msg)

    # Validate that the corpus we want to add the new family to exists and is from the
    # same organisation as the user.
    app_user.raise_if_unauthorised_to_make_changes(
        db, user_email, entity_org_id, family.corpus_import_id
    )
    return family_repo.create(db, family, geo_id, entity_org_id)


@db_session.with_transaction(__name__)
@validate_call(config=ConfigDict(arbitrary_types_allowed=True))
def delete(
    import_id: str, user_email: str, context=None, db: Session = db_session.get_db()
) -> Optional[bool]:
    """
    Deletes the Family specified by the import_id.

    :param str import_id: The import_id of the Family to delete.
    :param str user_email: The email address of the current user.
    :raises RepositoryError: raised on a database error.
    :raises ValidationError: raised should the import_id be invalid.
    :return bool: True if deleted else False.
    """
    id.validate(import_id)
    if context is not None:
        context.error = f"Unable to delete family {import_id}"

    # Get family we're going to delete.
    family = get(import_id)
    if family is None:
        return None

    # Validate family belongs to same org as current user.
<<<<<<< HEAD
    authenticated = app_user.is_authorised_to_make_changes(
        db, user_email, family.organisation, "family", import_id
=======
    entity_org_id = organisation.get_id_from_name(db, family.organisation)
    app_user.raise_if_unauthorised_to_make_changes(
        db, user_email, entity_org_id, import_id
>>>>>>> c0cb18da
    )
    return family_repo.delete(db, import_id)<|MERGE_RESOLUTION|>--- conflicted
+++ resolved
@@ -239,13 +239,8 @@
         return None
 
     # Validate family belongs to same org as current user.
-<<<<<<< HEAD
-    authenticated = app_user.is_authorised_to_make_changes(
-        db, user_email, family.organisation, "family", import_id
-=======
     entity_org_id = organisation.get_id_from_name(db, family.organisation)
     app_user.raise_if_unauthorised_to_make_changes(
         db, user_email, entity_org_id, import_id
->>>>>>> c0cb18da
     )
     return family_repo.delete(db, import_id)