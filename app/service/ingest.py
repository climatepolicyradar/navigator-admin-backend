--- conflicted
+++ resolved
@@ -23,11 +23,7 @@
 import app.service.corpus as corpus
 import app.service.geography as geography
 import app.service.validation as validation
-<<<<<<< HEAD
-from app.clients.aws.s3bucket import upload_ingest_json_to_s3
-from app.errors import ValidationError
-=======
->>>>>>> d36f5fb6
+
 from app.model.ingest import (
     IngestCollectionDTO,
     IngestDocumentDTO,
@@ -218,11 +214,7 @@
 
 
 @validate_call(config=ConfigDict(arbitrary_types_allowed=True))
-<<<<<<< HEAD
-def import_data(data: dict[str, Any], corpus_import_id: str) -> dict[str, list[str]]:
-=======
 def import_data(data: dict[str, Any], corpus_import_id: str) -> None:
->>>>>>> d36f5fb6
     """
     Imports data for a given corpus_import_id.
 
@@ -230,17 +222,9 @@
     :param str corpus_import_id: The import_id of the corpus the data should be imported into.
     :raises RepositoryError: raised on a database error.
     :raises ValidationError: raised should the data be invalid.
-<<<<<<< HEAD
-    :return dict[str, list[str]]: Import ids of the saved entities.
-    """
-    upload_ingest_json_to_s3(corpus_import_id, data)
-
-    _validate_ingest_data(data)
-=======
     """
 
     _LOGGER.info("Getting DB session")
->>>>>>> d36f5fb6
 
     db = db_session.get_db()
 
