"""
Ingest Service

This layer uses the corpus, collection, family, document and event repos to handle bulk 
import of data and other services for validation etc.
"""

from typing import Any, Optional

from fastapi import HTTPException, status
from pydantic import ConfigDict, validate_call
from sqlalchemy.orm import Session

import app.clients.db.session as db_session
import app.repository.collection as collection_repository
import app.repository.document as document_repository
import app.repository.event as event_repository
import app.repository.family as family_repository
import app.service.corpus as corpus
<<<<<<< HEAD
import app.service.metadata as metadata
from app.errors import ValidationError
from app.model.ingest import IngestCollectionDTO, IngestDocumentDTO, IngestFamilyDTO
from app.service import geography
from app.service.collection import validate_import_id
=======
import app.service.geography as geography
import app.service.validation as validation
from app.errors import ValidationError
from app.model.ingest import (
    IngestCollectionDTO,
    IngestDocumentDTO,
    IngestEventDTO,
    IngestFamilyDTO,
)
>>>>>>> 1d42fd90


@validate_call(config=ConfigDict(arbitrary_types_allowed=True))
def save_collections(
    collection_data: list[dict[str, Any]],
    corpus_import_id: str,
    db: Optional[Session] = None,
) -> list[str]:
    """
    Creates new collections with the values passed.

    :param list[dict[str, Any]] collection_data: The data to use for creating collections.
    :param str corpus_import_id: The import_id of the corpus the collections belong to.
    :param Optional[Session] db: The database session to use for saving collections or None.
    :return list[str]: The new import_ids for the saved collections.
    """
    if db is None:
        db = db_session.get_db()

    validation.validate_collections(collection_data)

    collection_import_ids = []
    org_id = corpus.get_corpus_org_id(corpus_import_id)

    for coll in collection_data:
        dto = IngestCollectionDTO(**coll).to_collection_create_dto()
        import_id = collection_repository.create(db, dto, org_id)
        collection_import_ids.append(import_id)

    return collection_import_ids


@validate_call(config=ConfigDict(arbitrary_types_allowed=True))
def save_families(
    family_data: list[dict[str, Any]],
    corpus_import_id: str,
    db: Optional[Session] = None,
) -> list[str]:
    """
    Creates new families with the values passed.

    :param list[dict[str, Any]] family_data: The data to use for creating families.
    :param str corpus_import_id: The import_id of the corpus the families belong to.
    :param Optional[Session] db: The database session to use for saving families or None.
    :return list[str]: The new import_ids for the saved families.
    """

    if db is None:
        db = db_session.get_db()

    validation.validate_families(family_data, corpus_import_id)

    family_import_ids = []
    org_id = corpus.get_corpus_org_id(corpus_import_id)

    for fam in family_data:
        # TODO: Uncomment when implementing feature/pdct-1402-validate-collection-exists-before-creating-family
        # collection.validate(collections, db)
        dto = IngestFamilyDTO(
            **fam, corpus_import_id=corpus_import_id
        ).to_family_create_dto(corpus_import_id)
<<<<<<< HEAD

        if dto.import_id:
            validate_import_id(dto.import_id)
        corpus.validate(db, corpus_import_id)
        geo_ids = []
        for geo in dto.geographies:
            geo_ids.append(geography.get_id(db, geo))
        category.validate(dto.category)
        collections = set(dto.collections)
        collection.validate_multiple_ids(collections)
        # TODO: Uncomment when implementing feature/pdct-1402-validate-collection-exists-before-creating-family
        # collection.validate(collections, db)
        metadata.validate_metadata(db, corpus_import_id, dto.metadata)

        import_id = family_repository.create(db, dto, geo_ids, org_id)
=======
        import_id = family_repository.create(
            db, dto, geography.get_id(db, dto.geography), org_id
        )
>>>>>>> 1d42fd90
        family_import_ids.append(import_id)

    return family_import_ids


@validate_call(config=ConfigDict(arbitrary_types_allowed=True))
def save_documents(
    document_data: list[dict[str, Any]],
    corpus_import_id: str,
    db: Optional[Session] = None,
) -> list[str]:
    """
    Creates new documents with the values passed.

    :param list[dict[str, Any]] document_data: The data to use for creating documents.
    :param str corpus_import_id: The import_id of the corpus the documents belong to.
    :param Optional[Session] db: The database session to use for saving documents or None.
    :return list[str]: The new import_ids for the saved documents.
    """
    if db is None:
        db = db_session.get_db()

    validation.validate_documents(document_data, corpus_import_id)

    document_import_ids = []

    for doc in document_data:
        dto = IngestDocumentDTO(**doc).to_document_create_dto()
        import_id = document_repository.create(db, dto)
        document_import_ids.append(import_id)

    return document_import_ids


@validate_call(config=ConfigDict(arbitrary_types_allowed=True))
def save_events(
    event_data: list[dict[str, Any]],
    corpus_import_id: str,
    db: Optional[Session] = None,
) -> list[str]:
    """
    Creates new events with the values passed.

    :param list[dict[str, Any]] event_data: The data to use for creating events.
    :param str corpus_import_id: The import_id of the corpus the events belong to.
    :param Optional[Session] db: The database session to use for saving events or None.
    :return list[str]: The new import_ids for the saved events.
    """
    if db is None:
        db = db_session.get_db()

    validation.validate_events(event_data, corpus_import_id)

    event_import_ids = []

    for event in event_data:
        dto = IngestEventDTO(**event).to_event_create_dto()
        import_id = event_repository.create(db, dto)
        event_import_ids.append(import_id)

    return event_import_ids


def validate_entity_relationships(data: dict[str, Any]) -> None:
    """
    Validates relationships between entities contained in data based on import_ids.
    For documents, it validates that the family the document is linked to exists.

    :param dict[str, Any] data: The data object containing entities to be validated.
    :raises ValidationError: raised should there be any unmatched relationships.
    """
    families = []
    if "families" in data:
        for fam in data["families"]:
            families.append(fam["import_id"])

    documents = []
    if "documents" in data:
        for doc in data["documents"]:
            documents.append(doc["family_import_id"])

    family_document_set = set(families)
    unmatched = [x for x in documents if x not in family_document_set]
    if unmatched:
        raise ValidationError(f"No family with id {unmatched} found")


@validate_call(config=ConfigDict(arbitrary_types_allowed=True))
def import_data(data: dict[str, Any], corpus_import_id: str) -> dict[str, str]:
    """
    Imports data for a given corpus_import_id.

    :param dict[str, Any] data: The data to be imported.
    :param str corpus_import_id: The import_id of the corpus the data should be imported into.
    :raises RepositoryError: raised on a database error.
    :raises ValidationError: raised should the data be invalid.
    :return dict[str, str]: Import ids of the saved entities.
    """
    db = db_session.get_db()

    collection_data = data["collections"] if "collections" in data else None
    family_data = data["families"] if "families" in data else None
    document_data = data["documents"] if "documents" in data else None
    event_data = data["events"] if "events" in data else None

    if not data:
        raise HTTPException(status_code=status.HTTP_204_NO_CONTENT)

    response = {}

    try:
        validate_entity_relationships(data)

        if collection_data:
            response["collections"] = save_collections(
                collection_data, corpus_import_id, db
            )
        if family_data:
            response["families"] = save_families(family_data, corpus_import_id, db)
        if document_data:
            response["documents"] = save_documents(document_data, corpus_import_id, db)
        if event_data:
            response["events"] = save_events(event_data, corpus_import_id, db)

        return response
    except Exception as e:
        db.rollback()
        raise e
    finally:
        db.commit()<|MERGE_RESOLUTION|>--- conflicted
+++ resolved
@@ -17,13 +17,6 @@
 import app.repository.event as event_repository
 import app.repository.family as family_repository
 import app.service.corpus as corpus
-<<<<<<< HEAD
-import app.service.metadata as metadata
-from app.errors import ValidationError
-from app.model.ingest import IngestCollectionDTO, IngestDocumentDTO, IngestFamilyDTO
-from app.service import geography
-from app.service.collection import validate_import_id
-=======
 import app.service.geography as geography
 import app.service.validation as validation
 from app.errors import ValidationError
@@ -33,7 +26,6 @@
     IngestEventDTO,
     IngestFamilyDTO,
 )
->>>>>>> 1d42fd90
 
 
 @validate_call(config=ConfigDict(arbitrary_types_allowed=True))
@@ -95,27 +87,9 @@
         dto = IngestFamilyDTO(
             **fam, corpus_import_id=corpus_import_id
         ).to_family_create_dto(corpus_import_id)
-<<<<<<< HEAD
-
-        if dto.import_id:
-            validate_import_id(dto.import_id)
-        corpus.validate(db, corpus_import_id)
-        geo_ids = []
-        for geo in dto.geographies:
-            geo_ids.append(geography.get_id(db, geo))
-        category.validate(dto.category)
-        collections = set(dto.collections)
-        collection.validate_multiple_ids(collections)
-        # TODO: Uncomment when implementing feature/pdct-1402-validate-collection-exists-before-creating-family
-        # collection.validate(collections, db)
-        metadata.validate_metadata(db, corpus_import_id, dto.metadata)
-
-        import_id = family_repository.create(db, dto, geo_ids, org_id)
-=======
         import_id = family_repository.create(
             db, dto, geography.get_id(db, dto.geography), org_id
         )
->>>>>>> 1d42fd90
         family_import_ids.append(import_id)
 
     return family_import_ids
