--- conflicted
+++ resolved
@@ -224,12 +224,10 @@
     :raises RepositoryError: raised on a database error.
     :raises ValidationError: raised should the data be invalid.
     """
-<<<<<<< HEAD
     # start_message = f"Bulk import for corpus: {corpus_import_id} has started."
-=======
+    
     ingest_uuid = uuid4()
     upload_ingest_json_to_s3(f"{ingest_uuid}-request", corpus_import_id, data)
->>>>>>> 8f410be0
 
     _LOGGER.info("Getting DB session")
 
@@ -258,16 +256,8 @@
             _LOGGER.info("Saving events")
             result["events"] = save_events(event_data, corpus_import_id, db)
 
-<<<<<<< HEAD
-        # save response to S3 as part of PDCT-1345
-=======
-        _LOGGER.info(
-            f"Bulk import for corpus: {corpus_import_id} successfully completed"
-        )
-
         upload_ingest_json_to_s3(f"{ingest_uuid}-result", corpus_import_id, result)
 
->>>>>>> 8f410be0
     except Exception as e:
         _LOGGER.error(
             f"Rolling back transaction due to the following error: {e}", exc_info=True
