import logging

from db_client.models.organisation.authorisation import (
    HTTP_MAP_TO_OPERATION,
    AuthAccess,
    AuthOperation,
)

from app.errors import AuthorisationError
from app.model.authorisation import AUTH_TABLE, AuthEndpoint
from app.model.user import UserContext

_LOGGER = logging.getLogger(__name__)


def http_method_to_operation(method: str) -> AuthOperation:
    """
    Converts from a HTTP method to an AuthOperation

    :param str method: The HTTP method
    :raises AuthorisationError: Raised if it not mappable
    :return AuthOperation: The equivalent AuthOperation
    """
    if method.upper() in HTTP_MAP_TO_OPERATION:
        return HTTP_MAP_TO_OPERATION[method.upper()]
    raise AuthorisationError(f"Unknown HTTP method {method}")


def path_to_endpoint(path: str) -> AuthEndpoint:
    """
    Converts an API path to an AuthEntity

    :param str path: The API path to convert.
    :return AuthEntity: The mapped AuthEntity
    """
    parts = [p.upper() for p in path.split("/")]
    for e in AuthEndpoint:
        if e.value in parts:
            return e
    raise AuthorisationError(f"Cannot get entity from path {path}")


def _has_access(required_access: AuthAccess, user_access: AuthAccess) -> bool:
    if user_access == AuthAccess.SUPER:
        return True
    if required_access == AuthAccess.USER or user_access == required_access:
        return True

    return False


def _get_user_access(user: UserContext) -> AuthAccess:
    if user.is_superuser:
        return AuthAccess.SUPER

    user_auth = user.authorisation
    if (
        user_auth is not None
        and "is_admin" in user_auth.keys()
        and user_auth["is_admin"] is True
    ):
        return AuthAccess.ADMIN

    return AuthAccess.USER


def is_authorised(user: UserContext, entity: AuthEndpoint, op: AuthOperation) -> None:
    required_access = AUTH_TABLE[entity][op]

    if _has_access(required_access, _get_user_access(user)):
        return

    raise AuthorisationError(
<<<<<<< HEAD
        f"User {user.email} is not authorised to {op} {_get_article(entity)} {entity}"
    )


def _get_article(word) -> str:
    vowels = ["a", "e", "i", "o", "u", "y"]
    if word[0] in vowels:
=======
        f"User {user.email} is not authorised to {op} {_get_article(entity.value)} {entity}"
    )


def _get_article(word: str) -> str:
    vowels = ["a", "e", "i", "o", "u", "y"]
    if word.lower()[0] in vowels:
>>>>>>> 7ebeec7a
        return "an"
    return "a"<|MERGE_RESOLUTION|>--- conflicted
+++ resolved
@@ -71,15 +71,6 @@
         return
 
     raise AuthorisationError(
-<<<<<<< HEAD
-        f"User {user.email} is not authorised to {op} {_get_article(entity)} {entity}"
-    )
-
-
-def _get_article(word) -> str:
-    vowels = ["a", "e", "i", "o", "u", "y"]
-    if word[0] in vowels:
-=======
         f"User {user.email} is not authorised to {op} {_get_article(entity.value)} {entity}"
     )
 
@@ -87,6 +78,5 @@
 def _get_article(word: str) -> str:
     vowels = ["a", "e", "i", "o", "u", "y"]
     if word.lower()[0] in vowels:
->>>>>>> 7ebeec7a
         return "an"
     return "a"