--- conflicted
+++ resolved
@@ -1,16 +1,14 @@
-<<<<<<< HEAD
 import logging
 
-from db_client.models.organisation.authorisation import (
-=======
 from app.errors import AuthorisationError
+from db_client.models.organisation.authorisation  import (
+    AuthOperation,
+    AuthAccess,
+    HTTP_MAP_TO_OPERATION
+)
 from app.model.authorisation import (
->>>>>>> 6b79bb1f
-    AUTH_TABLE,
-    HTTP_MAP_TO_OPERATION,
-    AuthAccess,
     AuthEndpoint,
-    AuthOperation,
+    AUTH_TABLE
 )
 from app.model.user import UserContext
 
