import logging
from typing import Optional, Union

from pydantic import ConfigDict, validate_call
from sqlalchemy import exc
from sqlalchemy.orm import Session

import app.clients.db.session as db_session
import app.repository.event as event_repo
import app.service.family as family_service
from app.errors import RepositoryError, ValidationError
from app.model.event import EventCreateDTO, EventReadDTO, EventWriteDTO
from app.service import app_user, id

_LOGGER = logging.getLogger(__name__)


@validate_call(config=ConfigDict(arbitrary_types_allowed=True))
def get(import_id: str) -> Optional[EventReadDTO]:
    """
    Gets a family event given the import_id.

    :param str import_id: The import_id to use to get the event.
    :raises RepositoryError: raised on a database error.
    :raises ValidationError: raised should the import_id be invalid.
    :return Optional[EventReadDTO]: The event found or None.
    """
    validate_import_id(import_id)
    try:
        with db_session.get_db() as db:
            return event_repo.get(db, import_id)
    except exc.SQLAlchemyError as e:
        _LOGGER.error(e)
        raise RepositoryError(str(e))


@validate_call(config=ConfigDict(arbitrary_types_allowed=True))
def all() -> list[EventReadDTO]:
    """
    Gets the entire list of family events from the repository.

    :return list[EventReadDTO]: The list of family events.
    """
    with db_session.get_db() as db:
        return event_repo.all(db)


@validate_call(config=ConfigDict(arbitrary_types_allowed=True))
def search(
    query_params: dict[str, Union[str, int]], user_email: str
) -> list[EventReadDTO]:
    """
    Searches for the search term against events on specified fields.

    Where 'q' is used instead of an explicit field name, the titles and
    event type names of all the events are searched for the given term
    only.

    :param dict query_params: Search patterns to match against specified
        fields, given as key value pairs in a dictionary.
    :param str user_email: The email address of the current user.
    :return list[EventReadDTO]: The list of events matching the given
        search terms.
    """
    with db_session.get_db() as db:
        org_id = app_user.restrict_entities_to_user_org(db, user_email)
        return event_repo.search(db, query_params, org_id)


@validate_call(config=ConfigDict(arbitrary_types_allowed=True))
def validate_import_id(import_id: str) -> None:
    """
    Validates the import id for a event.

    :param str import_id: import id to check.
    :raises ValidationError: raised should the import_id be invalid.
    """
    id.validate(import_id)


@db_session.with_transaction(__name__)
@validate_call(config=ConfigDict(arbitrary_types_allowed=True))
def create(
    event: EventCreateDTO, context=None, db: Session = db_session.get_db()
) -> str:
    """
        Creates a new event with the values passed.

        :param eventDTO event: The values for the new event.
        :raises RepositoryError: raised on a database error
        :raises ValidationError: raised should the import_id be invalid.
        :return Optional[eventDTO]: The new created event or
    None if unsuccessful.
    """
    id.validate(event.family_import_id)
    if context is not None:
        context.error = f"Could not create event for family {event.family_import_id}"

    family = family_service.get(event.family_import_id)
    if family is None:
        raise ValidationError(
            f"Could not find family when creating event for {event.family_import_id}"
        )

    return event_repo.create(db, event)


@db_session.with_transaction(__name__)
@validate_call(config=ConfigDict(arbitrary_types_allowed=True))
def update(
    import_id: str,
    event: EventWriteDTO,
    context=None,
    db: Session = db_session.get_db(),
) -> Optional[EventReadDTO]:
    """
    Updates a single event with the values passed.

    :param EventWriteDTO event: The DTO with all the values to change (or keep).
    :raises RepositoryError: raised on a database error.
    :raises ValidationError: raised should the import_id be invalid.
    :return Optional[EventReadDTO]: The updated event or None if not updated.
    """
    validate_import_id(import_id)
    if context is not None:
        context.error = f"Error when updating event {import_id}"

    event_repo.update(db, import_id, event)
    db.commit()
    return get(import_id)


@db_session.with_transaction(__name__)
@validate_call(config=ConfigDict(arbitrary_types_allowed=True))
def delete(import_id: str, context=None, db: Session = db_session.get_db()) -> bool:
    """
    Deletes the event specified by the import_id.

    :param str import_id: The import_id of the event to delete.
    :raises RepositoryError: raised on a database error.
    :raises ValidationError: raised should the import_id be invalid.
    :return bool: True if deleted else False.
    """
    id.validate(import_id)
    if context is not None:
        context.error = f"Could not delete event {import_id}"
<<<<<<< HEAD
    return event_repo.delete(db, import_id)


@validate_call(config=ConfigDict(arbitrary_types_allowed=True))
def count(user_email: str) -> Optional[int]:
    """
    Gets a count of events from the repository.

    :param str user_email: The email address of the current user.
    :return Optional[int]: A count of events in the repository or none.
    """
    try:
        with db_session.get_db() as db:
            org_id = app_user.restrict_entities_to_user_org(db, user_email)
            return event_repo.count(db, org_id)
    except exc.SQLAlchemyError as e:
        _LOGGER.error(e)
        raise RepositoryError(str(e))
=======
    return event_repo.delete(db, import_id)
>>>>>>> 6c990265
<|MERGE_RESOLUTION|>--- conflicted
+++ resolved
@@ -144,25 +144,4 @@
     id.validate(import_id)
     if context is not None:
         context.error = f"Could not delete event {import_id}"
-<<<<<<< HEAD
-    return event_repo.delete(db, import_id)
-
-
-@validate_call(config=ConfigDict(arbitrary_types_allowed=True))
-def count(user_email: str) -> Optional[int]:
-    """
-    Gets a count of events from the repository.
-
-    :param str user_email: The email address of the current user.
-    :return Optional[int]: A count of events in the repository or none.
-    """
-    try:
-        with db_session.get_db() as db:
-            org_id = app_user.restrict_entities_to_user_org(db, user_email)
-            return event_repo.count(db, org_id)
-    except exc.SQLAlchemyError as e:
-        _LOGGER.error(e)
-        raise RepositoryError(str(e))
-=======
-    return event_repo.delete(db, import_id)
->>>>>>> 6c990265
+    return event_repo.delete(db, import_id)