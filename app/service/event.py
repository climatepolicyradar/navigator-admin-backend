--- conflicted
+++ resolved
@@ -121,13 +121,8 @@
 def update(
     import_id: str,
     event: EventWriteDTO,
-<<<<<<< HEAD
     user: UserContext,
-    context=None,
-    db: Session = db_session.get_db(),
-=======
     db: Optional[Session] = None,
->>>>>>> d7516ad7
 ) -> Optional[EventReadDTO]:
     """
     Updates a single event with the values passed.
@@ -141,17 +136,16 @@
     """
     validate_import_id(import_id)
 
-<<<<<<< HEAD
     existing_event = get(import_id)
     if existing_event is None:
         return None
 
+    if db is None:
+        db = db_session.get_db()
+
     entity_org_id = get_org_from_id(db, import_id)
     app_user.raise_if_unauthorised_to_make_changes(user, entity_org_id, import_id)
 
-    event_repo.update(db, import_id, event)
-    db.commit()
-=======
     if db is None:
         db = db_session.get_db()
 
@@ -163,19 +157,12 @@
     except Exception as e:
         db.rollback()
         raise e
->>>>>>> d7516ad7
     return get(import_id)
 
 
 @db_session.with_database()
 @validate_call(config=ConfigDict(arbitrary_types_allowed=True))
-<<<<<<< HEAD
-def delete(
-    import_id: str, user: UserContext, context=None, db: Session = db_session.get_db()
-) -> bool:
-=======
 def delete(import_id: str, user: UserContext, db: Optional[Session] = None) -> bool:
->>>>>>> d7516ad7
     """
     Deletes the event specified by the import_id.
 
@@ -187,13 +174,8 @@
     """
     id.validate(import_id)
 
-<<<<<<< HEAD
-    if context is not None:
-        context.error = f"Could not delete event {import_id}"
-=======
-    if db is None:
-        db = db_session.get_db()
->>>>>>> d7516ad7
+    if db is None:
+        db = db_session.get_db()
 
     event = get(import_id)
     if event is None:
@@ -202,9 +184,6 @@
     entity_org_id = get_org_from_id(db, import_id)
     app_user.raise_if_unauthorised_to_make_changes(user, entity_org_id, import_id)
 
-<<<<<<< HEAD
-    return event_repo.delete(db, import_id)
-=======
     try:
         db.begin_nested()
         if result := event_repo.delete(db, import_id):
@@ -217,7 +196,6 @@
         raise e
     finally:
         db.commit()
->>>>>>> d7516ad7
 
 
 def get_org_from_id(db: Session, import_id: str) -> int:
