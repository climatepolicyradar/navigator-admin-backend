import logging
<<<<<<< HEAD
from typing import Mapping, Optional, Sequence, Union
=======
from typing import Optional
>>>>>>> 6b79bb1f

from pydantic import ConfigDict, validate_call
from sqlalchemy import exc
from sqlalchemy.orm import Session

import app.clients.db.session as db_session
<<<<<<< HEAD
import app.repository.corpus as corpus_repo
=======
>>>>>>> 6b79bb1f
from app.errors import RepositoryError, ValidationError
from app.model.config import TaxonomyData
from app.model.corpus import CorpusReadDTO, CorpusWriteDTO
from app.model.user import UserContext
from app.service import app_user, id

_LOGGER = logging.getLogger(__name__)


def get_corpus_org_id(corpus_import_id: str, db: Optional[Session] = None) -> int:
    """Get the organisation ID a corpus belongs to.

    :param Session db: The DB session to connect to.
    :param str corpus_id: The corpus import ID we want to get the org
        for.
    :return Optional[int]: Return the organisation ID the given corpus
        belongs to or None.
    """
    if db is None:
        db = db_session.get_db()

    org_id = corpus_repo.get_corpus_org_id(db, corpus_import_id)
    if org_id is None:
        msg = f"No organisation associated with corpus {corpus_import_id}"
        _LOGGER.error(msg)
        raise ValidationError(msg)
    return org_id


def verify(db: Session, corpus_import_id: str) -> bool:
    """Validate whether a corpus with the given ID exists in the DB.

    :param Session db: The DB session to connect to.
    :param str corpus_id: The corpus import ID we want to validate.
    :raises ValidationError: When the corpus ID is not found in the DB.
    :raises RepositoryError: When an error occurs.
    :return bool: Return whether or not the corpus exists in the DB.
    """
    try:
        if corpus_repo.verify_corpus_exists(db, corpus_import_id):
            return True

    except Exception as e:
        _LOGGER.error(e)
        raise RepositoryError(e)

    msg = f"Corpus '{corpus_import_id}' not found"
    _LOGGER.error(msg)
    raise ValidationError(msg)


def get_taxonomy_from_corpus(
    db: Session, corpus_id: str, _entity_key: Optional[str] = None
) -> Union[Mapping[str, Union[bool, str, Sequence[str]]], TaxonomyData]:
    """Get the organisation ID a corpus belongs to.
    :param Session db: The DB session to connect to.
    :param str corpus_id: The corpus import ID we want to get the org
        for.
    :return Optional[int]: Return the organisation ID the given corpus
        belongs to or None.
    """
    tax = corpus_repo.get_taxonomy_from_corpus(db, corpus_id)
    if tax is None:
        msg = "Could not get taxonomy from corpus"
        _LOGGER.error(msg)
        raise ValidationError(msg)

    if _entity_key is not None:
        if _entity_key not in tax.keys():
            raise ValidationError(
                f"Cannot find {_entity_key} taxonomy data in database"
            )
        tax = tax[_entity_key]
    return tax


@validate_call(config=ConfigDict(arbitrary_types_allowed=True))
def validate_import_id(import_id: str) -> None:
    """
    Validates the import id for a corpus.

    :param str import_id: import id to check.
    :raises ValidationError: raised should the import_id be invalid.
    """
    id.validate(import_id)


@validate_call(config=ConfigDict(arbitrary_types_allowed=True))
def get(import_id: str) -> Optional[CorpusReadDTO]:
    """
    Gets a corpus given the import_id.

    :param str import_id: The import_id to use to get the corpus.
    :raises RepositoryError: raised on a database error.
    :raises ValidationError: raised should the import_id be invalid.
    :return Optional[CorpusReadDTO]: The corpus found or None.
    """
    validate_import_id(import_id)
    try:
        with db_session.get_db() as db:
            return corpus_repo.get(db, import_id)
    except exc.SQLAlchemyError as e:
        _LOGGER.error(e)
        raise RepositoryError(str(e))


@validate_call(config=ConfigDict(arbitrary_types_allowed=True))
def all(user: UserContext) -> list[CorpusReadDTO]:
    """
    Gets the entire list of corpora from the repository.

    :param UserContext user: The current user context.
    :return list[CorpusReadDTO]: The list of corpora.
    """
    with db_session.get_db() as db:
        org_id = app_user.restrict_entities_to_user_org(user)
        return corpus_repo.all(db, org_id)


@validate_call(config=ConfigDict(arbitrary_types_allowed=True))
def search(
    query_params: dict[str, Union[str, int]], user: UserContext
) -> list[CorpusReadDTO]:
    """
    Searches for the search term against corpora on specified fields.

    Where 'q' is used instead of an explicit field name, only the titles
    of all the corpora are searched for the given term.

    :param dict query_params: Search patterns to match against specified
        fields, given as key value pairs in a dictionary.
    :param UserContext user: The current user context.
    :return list[CorpusReadDTO]: The list of corpora matching the
        given search terms.
    """
    with db_session.get_db() as db:
        org_id = app_user.restrict_entities_to_user_org(user)
        return corpus_repo.search(db, query_params, org_id)


@db_session.with_database()
@validate_call(config=ConfigDict(arbitrary_types_allowed=True))
def update(
    import_id: str,
    corpus: CorpusWriteDTO,
    user: UserContext,
    db: Optional[Session] = None,
) -> Optional[CorpusReadDTO]:
    """
    Updates a single corpus with the values passed.

    :param str import_id: The import ID of the corpus to update.
    :param CorpusWriteDTO corpus: The DTO with all the values to change (or keep).
    :param UserContext user: The current user context.
    :raises AuthorisationError: raised if user has incorrect permissions.
    :raises RepositoryError: raised on a database error.
    :raises ValidationError: raised should the import_id be invalid.
    :return Optional[CorpusReadDTO]: The updated corpus or None if not updated.
    """
    validate_import_id(import_id)

    if db is None:
        db = db_session.get_db()

    original_corpus = get(import_id)
    if original_corpus is None:
        return None

    # if corpus.variant_name == "":
    #     raise ValidationError("Variant name is empty")

    entity_org_id = get_corpus_org_id(db, import_id)
    app_user.raise_if_unauthorised_to_make_changes(user, entity_org_id, import_id)

    try:
        if corpus_repo.update(db, import_id, corpus):
            db.commit()
        else:
            db.rollback()
    except Exception as e:
        db.rollback()
        raise e
    return get(import_id)<|MERGE_RESOLUTION|>--- conflicted
+++ resolved
@@ -1,19 +1,13 @@
 import logging
-<<<<<<< HEAD
 from typing import Mapping, Optional, Sequence, Union
-=======
 from typing import Optional
->>>>>>> 6b79bb1f
 
 from pydantic import ConfigDict, validate_call
 from sqlalchemy import exc
 from sqlalchemy.orm import Session
 
 import app.clients.db.session as db_session
-<<<<<<< HEAD
 import app.repository.corpus as corpus_repo
-=======
->>>>>>> 6b79bb1f
 from app.errors import RepositoryError, ValidationError
 from app.model.config import TaxonomyData
 from app.model.corpus import CorpusReadDTO, CorpusWriteDTO
