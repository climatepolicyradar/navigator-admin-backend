import logging
<<<<<<< HEAD
from typing import Any, Optional, Sequence
=======
from typing import Any, Sequence
>>>>>>> 2b8a3d2a

from db_client.models.base import AnyModel
from db_client.models.dfce.family import FamilyDocumentRole, FamilyDocumentType, Variant
from db_client.models.dfce.geography import Geography
from db_client.models.document.physical_document import Language
from db_client.models.organisation import Corpus, CorpusType, Organisation
from sqlalchemy.orm import Session

<<<<<<< HEAD
from app.model.config import ConfigReadDTO, CorpusData, DocumentConfig, TaxonomyData
=======
from app.model.config import ConfigReadDTO, CorpusData, DocumentConfig
>>>>>>> 2b8a3d2a
from app.model.user import UserContext

_LOGGER = logging.getLogger(__name__)


def _tree_table_to_json(
    table: AnyModel,
    db: Session,
) -> list[dict]:
    json_out = []
    child_list_map: dict[int, Any] = {}

    for row in db.query(table).order_by(table.id).all():
        row_object = {col.name: getattr(row, col.name) for col in row.__table__.columns}
        row_children: list[dict[str, Any]] = []
        child_list_map[row_object["id"]] = row_children

        # No parent indicates a top level element
        node_row_object = {"node": row_object, "children": row_children}
        node_id = row_object["parent_id"]
        if node_id is None:
            json_out.append(node_row_object)
        else:
            append_list = child_list_map.get(node_id)
            if append_list is None:
                raise RuntimeError(f"Could not locate parent node with id {node_id}")
            append_list.append(node_row_object)

    return json_out


<<<<<<< HEAD
def _get_organisation_taxonomy_by_name(
    db: Session, org_name: str
) -> Optional[TaxonomyData]:
    """
    Returns the TaxonomyConfig for the named organisation

    :param Session db: connection to the database
    :return TaxonomyConfig: the TaxonomyConfig from the db
    """
    metadata = (
        db.query(CorpusType.valid_metadata)
        .join(
            Corpus,
            Corpus.corpus_type_name == CorpusType.name,
        )
        .join(Organisation, Organisation.id == Corpus.organisation_id)
        .filter_by(name=org_name)
        .one_or_none()
    )
    if metadata is not None:
        return metadata[0]


=======
>>>>>>> 2b8a3d2a
def _to_corpus_data(row) -> CorpusData:
    return CorpusData(
        corpus_import_id=row.corpus_import_id,
        title=row.title,
        description=row.description,
        corpus_type=row.corpus_type,
        corpus_type_description=row.corpus_type_description,
        organisation={"name": row.org_name, "id": row.org_id},
        taxonomy={**row.taxonomy},
    )


def get_corpora(db: Session, user: UserContext) -> Sequence[CorpusData]:
    corpora = (
        db.query(
            Corpus.import_id.label("corpus_import_id"),
            Corpus.title.label("title"),
            Corpus.description.label("description"),
            Corpus.corpus_type_name.label("corpus_type"),
            CorpusType.description.label("corpus_type_description"),
            Organisation.name.label("org_name"),
            Organisation.id.label("org_id"),
            CorpusType.valid_metadata.label("taxonomy"),
        )
        .join(
            Corpus,
            Corpus.corpus_type_name == CorpusType.name,
        )
        .join(Organisation, Organisation.id == Corpus.organisation_id)
    )
    if user.is_superuser:
        corpora = corpora.all()
    else:
        corpora = corpora.filter(Organisation.id == user.org_id).all()

    return [_to_corpus_data(row) for row in corpora]


def get(db: Session, user: UserContext) -> ConfigReadDTO:
    """
    Returns the configuration for the admin service.

    :param Session db: connection to the database
    :return ConfigReadDTO: The config data
    """

    geographies = _tree_table_to_json(table=Geography, db=db)
    corpora = get_corpora(db, user)
    languages = {lang.language_code: lang.name for lang in db.query(Language).all()}

    # Now Document config
    doc_config = DocumentConfig(
        roles=[
            doc_role.name
            for doc_role in db.query(FamilyDocumentRole)
            .order_by(FamilyDocumentRole.name)
            .all()
        ],
        types=[
            doc_type.name
            for doc_type in db.query(FamilyDocumentType)
            .order_by(FamilyDocumentType.name)
            .all()
        ],
        variants=[
            variant.variant_name
            for variant in db.query(Variant).order_by(Variant.variant_name).all()
        ],
    )

    return ConfigReadDTO(
        geographies=geographies,
        corpora=corpora,
        languages=languages,
        document=doc_config,
    )<|MERGE_RESOLUTION|>--- conflicted
+++ resolved
@@ -1,9 +1,5 @@
 import logging
-<<<<<<< HEAD
-from typing import Any, Optional, Sequence
-=======
 from typing import Any, Sequence
->>>>>>> 2b8a3d2a
 
 from db_client.models.base import AnyModel
 from db_client.models.dfce.family import FamilyDocumentRole, FamilyDocumentType, Variant
@@ -12,11 +8,7 @@
 from db_client.models.organisation import Corpus, CorpusType, Organisation
 from sqlalchemy.orm import Session
 
-<<<<<<< HEAD
-from app.model.config import ConfigReadDTO, CorpusData, DocumentConfig, TaxonomyData
-=======
 from app.model.config import ConfigReadDTO, CorpusData, DocumentConfig
->>>>>>> 2b8a3d2a
 from app.model.user import UserContext
 
 _LOGGER = logging.getLogger(__name__)
@@ -48,32 +40,6 @@
     return json_out
 
 
-<<<<<<< HEAD
-def _get_organisation_taxonomy_by_name(
-    db: Session, org_name: str
-) -> Optional[TaxonomyData]:
-    """
-    Returns the TaxonomyConfig for the named organisation
-
-    :param Session db: connection to the database
-    :return TaxonomyConfig: the TaxonomyConfig from the db
-    """
-    metadata = (
-        db.query(CorpusType.valid_metadata)
-        .join(
-            Corpus,
-            Corpus.corpus_type_name == CorpusType.name,
-        )
-        .join(Organisation, Organisation.id == Corpus.organisation_id)
-        .filter_by(name=org_name)
-        .one_or_none()
-    )
-    if metadata is not None:
-        return metadata[0]
-
-
-=======
->>>>>>> 2b8a3d2a
 def _to_corpus_data(row) -> CorpusData:
     return CorpusData(
         corpus_import_id=row.corpus_import_id,
