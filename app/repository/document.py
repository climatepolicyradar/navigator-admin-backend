--- conflicted
+++ resolved
@@ -1,19 +1,10 @@
 import logging
-<<<<<<< HEAD
 from typing import Optional, Tuple, Union, cast
 
 from sqlalchemy import Column, and_, func
 from sqlalchemy import insert as db_insert
 from sqlalchemy import update as db_update
 from sqlalchemy.exc import NoResultFound, OperationalError
-=======
-from typing import Optional, Tuple, cast
-
-from sqlalchemy import Column, and_, func, or_
-from sqlalchemy import insert as db_insert
-from sqlalchemy import update as db_update
-from sqlalchemy.exc import NoResultFound
->>>>>>> baa0ee26
 from sqlalchemy.orm import Query, Session, aliased
 from sqlalchemy.sql.functions import concat
 from sqlalchemy_utils import escape_like
@@ -65,11 +56,8 @@
             FamilyDocument.document_status.label("status"),
             FamilyDocument.document_role.label("role"),
             FamilyDocument.document_type.label("type"),
-<<<<<<< HEAD
-=======
             FamilyDocument.created.label("created"),
             FamilyDocument.last_modified.label("last_modified"),
->>>>>>> baa0ee26
             concat(sq_slug.c.name).label("slug"),  # type: ignore
             PhysicalDocument.id.label("physical_id"),
             PhysicalDocument.title.label("title"),
