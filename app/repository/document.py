--- conflicted
+++ resolved
@@ -19,12 +19,8 @@
 from db_client.models.organisation import Organisation
 from db_client.models.organisation.counters import CountedEntity
 from pydantic import AnyHttpUrl
-from sqlalchemy import Column, and_
+from sqlalchemy import Column, and_, desc
 from sqlalchemy import delete as db_delete
-<<<<<<< HEAD
-from sqlalchemy import desc
-=======
->>>>>>> 3a9fa59c
 from sqlalchemy import insert as db_insert
 from sqlalchemy import update as db_update
 from sqlalchemy.exc import NoResultFound, OperationalError
@@ -105,54 +101,6 @@
 def _document_tuple_from_create_dto(
     db: Session, dto: DocumentCreateDTO
 ) -> CreateObjects:
-<<<<<<< HEAD
-=======
-    language = PhysicalDocumentLanguage(
-        language_id=db.query(Language.id)
-        .filter(Language.name == dto.user_language_name)
-        .scalar(),
-        document_id=None,
-        source=LanguageSource.USER,
-        visible=True,
-    )
-    fam_doc = FamilyDocument(**_dto_to_family_document_dict(dto))
-    phys_doc = PhysicalDocument(
-        id=None,
-        title=dto.title,
-        # TODO: More verification needed here: PDCT-865
-        source_url=str(dto.source_url) if dto.source_url is not None else None,
-    )
-    return language, fam_doc, phys_doc
-
-
-def _doc_to_dto(doc_query_return: ReadObj) -> DocumentReadDTO:
-    fdoc, pdoc, org, lang_user, lang_model = doc_query_return
-
-    return DocumentReadDTO(
-        import_id=str(fdoc.import_id),
-        family_import_id=str(fdoc.family_import_id),
-        variant_name=str(fdoc.variant_name) if fdoc.variant_name is not None else None,
-        status=cast(DocumentStatus, fdoc.document_status),
-        role=str(fdoc.document_role) if fdoc.document_role is not None else None,
-        type=str(fdoc.document_type) if fdoc.document_type is not None else None,
-        created=cast(datetime, fdoc.created),
-        last_modified=cast(datetime, fdoc.last_modified),
-        slug=str(fdoc.slugs[-1].name if len(fdoc.slugs) > 0 else ""),
-        physical_id=cast(int, pdoc.id),
-        title=str(pdoc.title),
-        md5_sum=str(pdoc.md5_sum) if pdoc.md5_sum is not None else None,
-        cdn_object=str(pdoc.cdn_object) if pdoc.cdn_object is not None else None,
-        source_url=(
-            cast(AnyHttpUrl, pdoc.source_url) if pdoc.source_url is not None else None
-        ),
-        content_type=str(pdoc.content_type) if pdoc.content_type is not None else None,
-        user_language_name=str(lang_user.name) if lang_user is not None else None,
-        calc_language_name=str(lang_model.name) if lang_model is not None else None,
-    )
-
-
-def _document_tuple_from_dto(db: Session, dto: DocumentCreateDTO) -> CreateObjects:
->>>>>>> 3a9fa59c
     language = PhysicalDocumentLanguage(
         language_id=db.query(Language.id)
         .filter(Language.name == dto.user_language_name)
