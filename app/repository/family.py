--- conflicted
+++ resolved
@@ -78,11 +78,7 @@
             )
         ],
         organisation=org,
-<<<<<<< HEAD
-        corpus_id=cast(str, corpus.import_id),
-=======
         corpus_import_id=cast(str, corpus.import_id),
->>>>>>> 6507a49e
         corpus_title=cast(str, corpus.title),
         corpus_type=cast(str, corpus.corpus_type_name),
         created=cast(datetime, fam.created),
