--- conflicted
+++ resolved
@@ -4,17 +4,10 @@
 from datetime import datetime
 from typing import Optional, Tuple, Union, cast
 
-<<<<<<< HEAD
 from sqlalchemy import Column, and_, or_
 from sqlalchemy import delete as db_delete
 from sqlalchemy import update as db_update
 from sqlalchemy.exc import NoResultFound, OperationalError
-=======
-from sqlalchemy import Column, or_
-from sqlalchemy import delete as db_delete
-from sqlalchemy import update as db_update
-from sqlalchemy.exc import NoResultFound
->>>>>>> baa0ee26
 from sqlalchemy.orm import Query, Session
 from sqlalchemy_utils import escape_like
 
