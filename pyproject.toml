--- conflicted
+++ resolved
@@ -1,10 +1,6 @@
 [tool.poetry]
 name = "admin_backend"
-<<<<<<< HEAD
-version = "2.16.3"
-=======
-version = "2.17.1"
->>>>>>> b08b68de
+version = "2.17.2"
 description = ""
 authors = ["CPR-dev-team <tech@climatepolicyradar.org>"]
 packages = [{ include = "app" }, { include = "tests" }]
@@ -34,11 +30,8 @@
 types-sqlalchemy = "^1.4.53.38"
 urllib3 = "^1.26.17"
 db-client = { git = "https://github.com/climatepolicyradar/navigator-db-client.git", tag = "v3.8.18" }
-<<<<<<< HEAD
-=======
 navigator-notify = { git = "https://github.com/climatepolicyradar/navigator-notify.git", tag = "v0.0.2-beta" }
 bcrypt = "4.0.1"
->>>>>>> b08b68de
 
 [tool.poetry.dev-dependencies]
 pre-commit = "^3.8.0"
