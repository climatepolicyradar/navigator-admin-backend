--- conflicted
+++ resolved
@@ -1,10 +1,6 @@
 [tool.poetry]
 name = "admin_backend"
-<<<<<<< HEAD
 version = "2.17.25"
-=======
-version = "2.17.24"
->>>>>>> c62a0cf3
 description = ""
 authors = ["CPR-dev-team <tech@climatepolicyradar.org>"]
 packages = [{ include = "app" }, { include = "tests" }]
