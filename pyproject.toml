[tool.poetry]
name = "admin_backend"
version = "0.0.1"
description = ""
authors = ["CPR-dev-team <tech@climatepolicyradar.org>"]
packages = [
  { include = "app" },
  { include = "integration_tests" },
  { include = "unit_tests" },
]

[tool.poetry.dependencies]
python = "^3.9"
fastapi = "^0.103.0"
fastapi-health = "^0.4.0"
fastapi-pagination = "^0.12.9"
python-slugify = "^6.1.2"
requests = "^2.28"
requests-toolbelt = "^0.10.1"
SQLAlchemy = "^1.4.31"
SQLAlchemy-Utils = "^0.38.2"
uvicorn = { extras = ["standard"], version = "^0.20.0" }
json-logging = "^1.3.0"
httpx = "^0.24.1"
psycopg2-binary = "^2.9.3"
pylint = "^2.17.4"
pyjwt = "^2.8.0"
passlib = "^1.7.4"
python-multipart = "^0.0.6"
pip = "^23.2.1"
poetry = "^1.6.1"
boto3 = "^1.28.46"
moto = "^4.2.2"
types-sqlalchemy = "^1.4.53.38"
urllib3 = "^1.26.17"
<<<<<<< HEAD
db-client = { git = "https://github.com/climatepolicyradar/navigator-db-client.git", rev = "v3.2.1" }
=======
db-client = { git = "https://github.com/climatepolicyradar/navigator-db-client.git", tag = "v3.2.1" }
>>>>>>> dae2faf5

[tool.poetry.dev-dependencies]
pre-commit = "^2.17.0"
python-dotenv = "^0.19.2"
pytest = "^7.0.1"
pytest-dotenv = "^0.5.2"
pytest-mock = "^3.7.0"
black = "^23.1.0"
pyright = "1.1.294"
pytest-asyncio = "^0.18.3"
ruff = "^0.0.246"

[build-system]
requires = ["poetry-core>=1.0.0"]
build-backend = "poetry.core.masonry.api"

[tool.pytest.ini_options]
addopts = "-p no:cacheprovider"
env_files = """
    .env.test
    .env
"""
markers = ["unit"]
asyncio_mode = "strict"

[tool.pydocstyle]
ignore = """
"""

[tool.black]
line-length = 88
target-version = ["py39"]
exclude = "^/alembic/versions/"

[tool.pyright]
include = ["app", "unit_tests", "integration_tests"]
exclude = ["**/__pycache__"]
pythonVersion = "3.9"<|MERGE_RESOLUTION|>--- conflicted
+++ resolved
@@ -33,11 +33,7 @@
 moto = "^4.2.2"
 types-sqlalchemy = "^1.4.53.38"
 urllib3 = "^1.26.17"
-<<<<<<< HEAD
-db-client = { git = "https://github.com/climatepolicyradar/navigator-db-client.git", rev = "v3.2.1" }
-=======
 db-client = { git = "https://github.com/climatepolicyradar/navigator-db-client.git", tag = "v3.2.1" }
->>>>>>> dae2faf5
 
 [tool.poetry.dev-dependencies]
 pre-commit = "^2.17.0"
