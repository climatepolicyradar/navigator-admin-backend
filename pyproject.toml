--- conflicted
+++ resolved
@@ -1,10 +1,6 @@
 [tool.poetry]
 name = "admin_backend"
-<<<<<<< HEAD
 version = "2.17.18"
-=======
-version = "2.17.17"
->>>>>>> 8d55ea56
 description = ""
 authors = ["CPR-dev-team <tech@climatepolicyradar.org>"]
 packages = [{ include = "app" }, { include = "tests" }]
