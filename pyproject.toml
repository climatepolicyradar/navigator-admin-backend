--- conflicted
+++ resolved
@@ -1,10 +1,6 @@
 [tool.poetry]
 name = "admin_backend"
-<<<<<<< HEAD
-version = "2.17.38"
-=======
-version = "2.18.4"
->>>>>>> c508f177
+version = "2.17.39"
 description = ""
 authors = ["CPR-dev-team <tech@climatepolicyradar.org>"]
 packages = [{ include = "app" }, { include = "tests" }]
