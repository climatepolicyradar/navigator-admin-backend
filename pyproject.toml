[tool.poetry]
name = "admin_backend"
<<<<<<< HEAD
version = "2.9.3"
=======
version = "2.9.1"
>>>>>>> 862f46b5
description = ""
authors = ["CPR-dev-team <tech@climatepolicyradar.org>"]
packages = [{ include = "app" }, { include = "tests" }]

[tool.poetry.dependencies]
python = "^3.9"
fastapi = "^0.103.0"
fastapi-health = "^0.4.0"
fastapi-pagination = "^0.12.9"
python-slugify = "^6.1.2"
requests = "^2.28"
requests-toolbelt = "^0.10.1"
SQLAlchemy = "^1.4.31"
SQLAlchemy-Utils = "^0.38.2"
uvicorn = { extras = ["standard"], version = "^0.20.0" }
json-logging = "^1.3.0"
httpx = "^0.24.1"
psycopg2-binary = "^2.9.3"
pylint = "^2.17.4"
pyjwt = "^2.8.0"
passlib = "^1.7.4"
python-multipart = "^0.0.6"
pip = "^23.2.1"
poetry = "^1.6.1"
boto3 = "^1.28.46"
moto = "^4.2.2"
types-sqlalchemy = "^1.4.53.38"
urllib3 = "^1.26.17"
db-client = { git = "https://github.com/climatepolicyradar/navigator-db-client.git", tag = "v3.6.0" }

[tool.poetry.dev-dependencies]
pre-commit = "^2.17.0"
python-dotenv = "^0.19.2"
pytest = "^7.0.1"
pytest-dotenv = "^0.5.2"
pytest-mock = "^3.7.0"
black = "^23.1.0"
pyright = "1.1.294"
pytest-asyncio = "^0.18.3"
ruff = "^0.0.246"

[build-system]
requires = ["poetry-core>=1.0.0"]
build-backend = "poetry.core.masonry.api"

[tool.pytest.ini_options]
addopts = "-p no:cacheprovider"
env_files = """
    .env.test
    .env
"""
markers = ["unit"]
asyncio_mode = "strict"

[tool.pydocstyle]
ignore = """
"""

[tool.black]
line-length = 88
target-version = ["py39"]
exclude = "^/alembic/versions/"

[tool.pyright]
include = ["app", "tests"]
exclude = ["**/__pycache__"]
pythonVersion = "3.9"
venv = "admin-backend"<|MERGE_RESOLUTION|>--- conflicted
+++ resolved
@@ -1,10 +1,6 @@
 [tool.poetry]
 name = "admin_backend"
-<<<<<<< HEAD
-version = "2.9.3"
-=======
-version = "2.9.1"
->>>>>>> 862f46b5
+version = "2.10.0"
 description = ""
 authors = ["CPR-dev-team <tech@climatepolicyradar.org>"]
 packages = [{ include = "app" }, { include = "tests" }]
