--- conflicted
+++ resolved
@@ -1,10 +1,6 @@
 [tool.poetry]
 name = "admin_backend"
-<<<<<<< HEAD
-version = "2.18.4"
-=======
 version = "2.18.5"
->>>>>>> 5b557034
 description = ""
 authors = ["CPR-dev-team <tech@climatepolicyradar.org>"]
 packages = [{ include = "app" }, { include = "tests" }]
