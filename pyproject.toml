[tool.poetry]
name = "admin_backend"
version = "2.18.9"
description = ""
authors = ["CPR-dev-team <tech@climatepolicyradar.org>"]
packages = [{ include = "app" }, { include = "tests" }]

[tool.poetry.dependencies]
python = "^3.10"
fastapi = "^0.103.0"
fastapi-health = "^0.4.0"
fastapi-pagination = "^0.12.9"
python-slugify = "^6.1.2"
requests = "^2.28"
requests-toolbelt = "^0.10.1"
SQLAlchemy = "^1.4.53"
SQLAlchemy-Utils = "^0.38.2"
uvicorn = { extras = ["standard"], version = "^0.32.1" }
json-logging = "^1.3.0"
httpx = "^0.24.1"
psycopg2-binary = "^2.9.3"
pylint = "^3.2.7"
pyjwt = "^2.8.0"
passlib = "^1.7.4"
python-multipart = "^0.0.9"
pip = "^24.2"
poetry = "^1.6.1"
boto3 = "^1.34.151"
moto = "^4.2.2"
types-sqlalchemy = "^1.4.53.38"
urllib3 = "^1.26.17"
<<<<<<< HEAD
db-client = { git = "https://github.com/climatepolicyradar/navigator-db-client.git", tag = "v3.9.2" }
=======
db-client = { git = "https://github.com/climatepolicyradar/navigator-db-client.git", tag = "v3.9.1" }
>>>>>>> 272d0991
navigator-notify = { git = "https://github.com/climatepolicyradar/navigator-notify.git", tag = "v0.0.2-beta" }
bcrypt = "4.0.1"
fastapi-cli = "^0.0.5"
pytest-watch = "^4.2.0"
fastapi-utils = { version = "0.8.0", extras = ["all"] }
python-dateutil = "^2.9.0.post0"

[tool.poetry.dev-dependencies]
pre-commit = "^3.8.0"
python-dotenv = "^0.21.0"
pytest = "^8.3.2"
pytest-dotenv = "^0.5.2"
pytest-mock = "^3.7.0"
black = "^24.4.2"
pyright = "1.1.394"
pytest-asyncio = "^0.24.0"
ruff = "^0.7.3"

[build-system]
requires = ["poetry-core>=1.0.0"]
build-backend = "poetry.core.masonry.api"

[tool.pytest.ini_options]
addopts = "--import-mode=importlib"
env_files = """
    .env.test
    .env
"""
markers = ["unit", "s3"]
asyncio_mode = "strict"

[tool.pydocstyle]
ignore = """
"""

[tool.black]
line-length = 88
target-version = ["py310"]
exclude = "^/alembic/versions/"

[tool.pyright]
include = ["app", "tests"]
exclude = ["**/__pycache__"]
pythonVersion = "3.10"
venv = "admin-backend"<|MERGE_RESOLUTION|>--- conflicted
+++ resolved
@@ -29,11 +29,7 @@
 moto = "^4.2.2"
 types-sqlalchemy = "^1.4.53.38"
 urllib3 = "^1.26.17"
-<<<<<<< HEAD
 db-client = { git = "https://github.com/climatepolicyradar/navigator-db-client.git", tag = "v3.9.2" }
-=======
-db-client = { git = "https://github.com/climatepolicyradar/navigator-db-client.git", tag = "v3.9.1" }
->>>>>>> 272d0991
 navigator-notify = { git = "https://github.com/climatepolicyradar/navigator-notify.git", tag = "v0.0.2-beta" }
 bcrypt = "4.0.1"
 fastapi-cli = "^0.0.5"
