--- conflicted
+++ resolved
@@ -1,10 +1,6 @@
 [tool.poetry]
 name = "admin_backend"
-<<<<<<< HEAD
-version = "2.18.25"
-=======
 version = "2.18.26"
->>>>>>> 6ddf492e
 description = ""
 authors = ["CPR-dev-team <tech@climatepolicyradar.org>"]
 packages = [{ include = "app" }, { include = "tests" }]
