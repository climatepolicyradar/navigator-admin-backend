from fastapi import status
from fastapi.testclient import TestClient

from tests.helpers.document import create_document_write_dto


def test_update_when_ok(client: TestClient, document_service_mock, user_header_token):
    new_data = create_document_write_dto("doc1").model_dump(mode="json")
    response = client.put(
        "/api/v1/documents/D.0.0.1", json=new_data, headers=user_header_token
    )
    assert response.status_code == status.HTTP_200_OK
    data = response.json()
    assert data["import_id"] == "D.0.0.1"
    assert document_service_mock.update.call_count == 1


def test_update_when_not_found(
    client: TestClient, document_service_mock, user_header_token
):
    document_service_mock.missing = True
    new_data = create_document_write_dto("doc1").model_dump(mode="json")
    response = client.put(
        "/api/v1/documents/a.b.c.d", json=new_data, headers=user_header_token
    )
    assert response.status_code == status.HTTP_404_NOT_FOUND
    data = response.json()
    assert data["detail"] == "Document not updated: a.b.c.d"
    assert document_service_mock.update.call_count == 1


def test_update_when_validation_error(
    client: TestClient, document_service_mock, user_header_token
):
    document_service_mock.throw_validation_error = True
    new_data = create_document_write_dto("doc1").model_dump(mode="json")
    response = client.put(
        "/api/v1/documents/a.b.c.d", json=new_data, headers=user_header_token
    )
    assert response.status_code == status.HTTP_400_BAD_REQUEST
    data = response.json()
    assert data["detail"] == "Validation error"
<<<<<<< HEAD
=======
    assert document_service_mock.update.call_count == 1


def test_update_raises_when_corpus_org_different_to_usr_org(
    client: TestClient, document_service_mock, user_header_token
):
    document_service_mock.org_mismatch = True
    new_data = create_document_write_dto("doc1").model_dump(mode="json")
    response = client.put(
        "/api/v1/documents/a.b.c.d", json=new_data, headers=user_header_token
    )
    assert response.status_code == status.HTTP_403_FORBIDDEN
    data = response.json()
    assert data["detail"] == "Org mismatch"
    assert document_service_mock.update.call_count == 1


def test_update_success_when_corpus_org_different_to_usr_org_super(
    client: TestClient, document_service_mock, user_header_token
):
    document_service_mock.org_mismatch = True
    document_service_mock.superuser = True
    new_data = create_document_write_dto("doc1").model_dump(mode="json")
    response = client.put(
        "/api/v1/documents/D.0.0.1", json=new_data, headers=user_header_token
    )
    assert response.status_code == status.HTTP_200_OK
    data = response.json()
    assert data["import_id"] == "D.0.0.1"
>>>>>>> 9d80bcd4
    assert document_service_mock.update.call_count == 1<|MERGE_RESOLUTION|>--- conflicted
+++ resolved
@@ -40,8 +40,6 @@
     assert response.status_code == status.HTTP_400_BAD_REQUEST
     data = response.json()
     assert data["detail"] == "Validation error"
-<<<<<<< HEAD
-=======
     assert document_service_mock.update.call_count == 1
 
 
@@ -71,5 +69,4 @@
     assert response.status_code == status.HTTP_200_OK
     data = response.json()
     assert data["import_id"] == "D.0.0.1"
->>>>>>> 9d80bcd4
     assert document_service_mock.update.call_count == 1