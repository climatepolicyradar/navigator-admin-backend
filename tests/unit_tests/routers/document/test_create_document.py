from fastapi import status
from fastapi.testclient import TestClient

from tests.helpers.document import create_document_create_dto


def test_create_when_ok(client: TestClient, document_service_mock, user_header_token):
    new_data = create_document_create_dto("doc1").model_dump(mode="json")
    response = client.post(
        "/api/v1/documents", json=new_data, headers=user_header_token
    )
    assert response.status_code == status.HTTP_201_CREATED
    data = response.json()
    assert data == "new.doc.id.0"
    assert document_service_mock.create.call_count == 1


def test_create_when_family_not_found(
    client: TestClient, document_service_mock, user_header_token
):
    document_service_mock.missing = True
    new_data = create_document_create_dto("this_family")
    response = client.post(
        "/api/v1/documents",
        json=new_data.model_dump(mode="json"),
        headers=user_header_token,
    )
    assert response.status_code == status.HTTP_400_BAD_REQUEST
    data = response.json()
    assert data["detail"] == "Could not find family for this_family"
    assert document_service_mock.create.call_count == 1


def test_create_fails_when_validation_error(
    client: TestClient, document_service_mock, user_header_token
):
    document_service_mock.throw_validation_error = True
    new_data = create_document_create_dto("validation_error").model_dump(mode="json")
    response = client.post(
        "/api/v1/documents", json=new_data, headers=user_header_token
    )
    assert response.status_code == status.HTTP_400_BAD_REQUEST
    data = response.json()
    assert data["detail"] == "Validation error"
    assert document_service_mock.delete.call_count == 0


def test_create_fails_when_org_mismatch(
    client: TestClient, document_service_mock, user_header_token
):
    document_service_mock.org_mismatch = True
    new_data = create_document_create_dto("unfccc_fam").model_dump(mode="json")
    response = client.post(
        "/api/v1/documents", json=new_data, headers=user_header_token
    )
    assert response.status_code == status.HTTP_403_FORBIDDEN
    data = response.json()
    assert data["detail"] == "Org mismatch"
<<<<<<< HEAD
    assert document_service_mock.delete.call_count == 0
=======
    assert document_service_mock.delete.call_count == 0


def test_create_success_when_org_mismatch_super(
    client: TestClient, document_service_mock, superuser_header_token
):
    document_service_mock.org_mismatch = True
    document_service_mock.superuser = True
    new_data = create_document_create_dto("doc1").model_dump(mode="json")
    response = client.post(
        "/api/v1/documents", json=new_data, headers=superuser_header_token
    )
    assert response.status_code == status.HTTP_201_CREATED
    data = response.json()
    assert data == "new.doc.id.0"
    assert document_service_mock.create.call_count == 1
>>>>>>> 9d80bcd4
<|MERGE_RESOLUTION|>--- conflicted
+++ resolved
@@ -56,9 +56,6 @@
     assert response.status_code == status.HTTP_403_FORBIDDEN
     data = response.json()
     assert data["detail"] == "Org mismatch"
-<<<<<<< HEAD
-    assert document_service_mock.delete.call_count == 0
-=======
     assert document_service_mock.delete.call_count == 0
 
 
@@ -74,5 +71,4 @@
     assert response.status_code == status.HTTP_201_CREATED
     data = response.json()
     assert data == "new.doc.id.0"
-    assert document_service_mock.create.call_count == 1
->>>>>>> 9d80bcd4
+    assert document_service_mock.create.call_count == 1