"""
Tests the route for bulk import of data.

This uses service mocks and ensures the endpoint calls into each service.
"""

import io
import json
import os
from unittest.mock import Mock, patch

import pytest
from fastapi import status
from fastapi.testclient import TestClient

from app.api.api_v1.routers.ingest import validate_entity_relationships
from app.errors import ValidationError


def test_ingest_when_not_authenticated(client: TestClient):
    response = client.post(
        "/api/v1/ingest/test",
    )
    assert response.status_code == status.HTTP_401_UNAUTHORIZED


def test_ingest_data_when_ok(
    client: TestClient, user_header_token, ingest_service_mock
):

    response = client.post(
        "/api/v1/ingest/test",
        files={
            "new_data": open(
                os.path.join(
                    "tests", "unit_tests", "routers", "ingest", "test_bulk_data.json"
                ),
                "rb",
            )
        },
        headers=user_header_token,
    )

    assert response.status_code == status.HTTP_201_CREATED
    assert response.json() == {
<<<<<<< HEAD
        "collections": ["test.new.collection.0", "test.new.collection.1"],
        "families": ["test.new.family.0", "test.new.family.1"],
        "documents": ["test.new.document.0", "test.new.document.1"],
        "events": ["test.new.event.0", "test.new.event.1"],
    }


def test_ingest_when_data_invalid(
    client: TestClient,
    user_header_token,
    corpus_service_mock,
    basic_s3_client,
=======
        "message": "Bulk import request accepted. Check Cloudwatch logs for result."
    }


def test_ingest_when_no_data(
    client: TestClient, user_header_token, collection_repo_mock, corpus_service_mock
>>>>>>> d36f5fb6
):
    test_data = json.dumps({}).encode("utf-8")
    test_data_file = io.BytesIO(test_data)
    response = client.post(
        "/api/v1/ingest/test",
        files={"new_data": test_data_file},
        headers=user_header_token,
    )

    assert collection_repo_mock.create.call_count == 0

    assert response.status_code == status.HTTP_204_NO_CONTENT


def test_ingest_documents_when_no_family(client: TestClient, user_header_token):
    fam_import_id = "test.new.family.0"
    test_data = json.dumps(
        {
            "documents": [
                {"import_id": "test.new.document.0", "family_import_id": fam_import_id}
            ]
        }
    ).encode("utf-8")
    test_data_file = io.BytesIO(test_data)

    response = client.post(
        "/api/v1/ingest/test",
        files={"new_data": test_data_file},
        headers=user_header_token,
    )

    assert response.status_code == status.HTTP_400_BAD_REQUEST
    assert response.json().get("detail") == f"No entity with id {fam_import_id} found"


<<<<<<< HEAD
def test_ingest_when_no_data(
    client: TestClient,
    user_header_token,
    collection_repo_mock,
    corpus_service_mock,
    basic_s3_client,
):
    test_data = json.dumps({}).encode("utf-8")
    test_data_file = io.BytesIO(test_data)
    response = client.post(
        "/api/v1/ingest/test",
        files={"new_data": test_data_file},
        headers=user_header_token,
    )
=======
def test_validate_entity_relationships_when_no_family_matching_document():
    fam_import_id = "test.new.family.0"
    test_data = {
        "documents": [
            {"import_id": "test.new.document.0", "family_import_id": fam_import_id}
        ]
    }
>>>>>>> d36f5fb6

    with pytest.raises(ValidationError) as e:
        validate_entity_relationships(test_data)
    assert f"No entity with id {fam_import_id} found" == e.value.message


def test_validate_entity_relationships_when_no_family_matching_event():
    fam_import_id = "test.new.family.0"
    test_data = {
        "events": [{"import_id": "test.new.event.0", "family_import_id": fam_import_id}]
    }

<<<<<<< HEAD
@patch("app.service.ingest._exists_in_db", Mock(return_value=False))
def test_ingest_data_when_db_error(
    client: TestClient, user_header_token, ingest_service_mock
):
    ingest_service_mock.throw_repository_error = True
=======
    with pytest.raises(ValidationError) as e:
        validate_entity_relationships(test_data)
    assert f"No entity with id {fam_import_id} found" == e.value.message
>>>>>>> d36f5fb6


<<<<<<< HEAD
    assert response.status_code == status.HTTP_503_SERVICE_UNAVAILABLE
    assert response.json().get("detail") == "bad repo"
=======
def test_validate_entity_relationships_when_no_collection_matching_family():
    coll_import_id = "test.new.collection.0"
    test_data = {
        "families": [{"import_id": "test.new.event.0", "collections": [coll_import_id]}]
    }

    with pytest.raises(ValidationError) as e:
        validate_entity_relationships(test_data)
    assert f"No entity with id {coll_import_id} found" == e.value.message
>>>>>>> d36f5fb6
<|MERGE_RESOLUTION|>--- conflicted
+++ resolved
@@ -7,7 +7,6 @@
 import io
 import json
 import os
-from unittest.mock import Mock, patch
 
 import pytest
 from fastapi import status
@@ -43,27 +42,16 @@
 
     assert response.status_code == status.HTTP_201_CREATED
     assert response.json() == {
-<<<<<<< HEAD
-        "collections": ["test.new.collection.0", "test.new.collection.1"],
-        "families": ["test.new.family.0", "test.new.family.1"],
-        "documents": ["test.new.document.0", "test.new.document.1"],
-        "events": ["test.new.event.0", "test.new.event.1"],
-    }
-
-
-def test_ingest_when_data_invalid(
-    client: TestClient,
-    user_header_token,
-    corpus_service_mock,
-    basic_s3_client,
-=======
         "message": "Bulk import request accepted. Check Cloudwatch logs for result."
     }
 
 
 def test_ingest_when_no_data(
-    client: TestClient, user_header_token, collection_repo_mock, corpus_service_mock
->>>>>>> d36f5fb6
+    client: TestClient,
+    user_header_token,
+    collection_repo_mock,
+    corpus_service_mock,
+    basic_s3_client,
 ):
     test_data = json.dumps({}).encode("utf-8")
     test_data_file = io.BytesIO(test_data)
@@ -99,22 +87,6 @@
     assert response.json().get("detail") == f"No entity with id {fam_import_id} found"
 
 
-<<<<<<< HEAD
-def test_ingest_when_no_data(
-    client: TestClient,
-    user_header_token,
-    collection_repo_mock,
-    corpus_service_mock,
-    basic_s3_client,
-):
-    test_data = json.dumps({}).encode("utf-8")
-    test_data_file = io.BytesIO(test_data)
-    response = client.post(
-        "/api/v1/ingest/test",
-        files={"new_data": test_data_file},
-        headers=user_header_token,
-    )
-=======
 def test_validate_entity_relationships_when_no_family_matching_document():
     fam_import_id = "test.new.family.0"
     test_data = {
@@ -122,7 +94,6 @@
             {"import_id": "test.new.document.0", "family_import_id": fam_import_id}
         ]
     }
->>>>>>> d36f5fb6
 
     with pytest.raises(ValidationError) as e:
         validate_entity_relationships(test_data)
@@ -135,23 +106,11 @@
         "events": [{"import_id": "test.new.event.0", "family_import_id": fam_import_id}]
     }
 
-<<<<<<< HEAD
-@patch("app.service.ingest._exists_in_db", Mock(return_value=False))
-def test_ingest_data_when_db_error(
-    client: TestClient, user_header_token, ingest_service_mock
-):
-    ingest_service_mock.throw_repository_error = True
-=======
     with pytest.raises(ValidationError) as e:
         validate_entity_relationships(test_data)
     assert f"No entity with id {fam_import_id} found" == e.value.message
->>>>>>> d36f5fb6
 
 
-<<<<<<< HEAD
-    assert response.status_code == status.HTTP_503_SERVICE_UNAVAILABLE
-    assert response.json().get("detail") == "bad repo"
-=======
 def test_validate_entity_relationships_when_no_collection_matching_family():
     coll_import_id = "test.new.collection.0"
     test_data = {
@@ -160,5 +119,4 @@
 
     with pytest.raises(ValidationError) as e:
         validate_entity_relationships(test_data)
-    assert f"No entity with id {coll_import_id} found" == e.value.message
->>>>>>> d36f5fb6
+    assert f"No entity with id {coll_import_id} found" == e.value.message