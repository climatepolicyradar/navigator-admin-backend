from datetime import datetime

import pytest

import app.service.ingest as ingest_service
from app.errors import RepositoryError, ValidationError


def test_ingest_when_ok(
    corpus_repo_mock,
    geography_repo_mock,
    collection_repo_mock,
    family_repo_mock,
    document_repo_mock,
    event_repo_mock,
    validation_service_mock,
):
    test_data = {
        "collections": [
            {
                "import_id": "test.new.collection.0",
                "title": "Test title",
                "description": "Test description",
            },
        ],
        "families": [
            {
                "import_id": "test.new.family.0",
                "title": "Test",
                "summary": "Test",
                "geographies": ["Test"],
                "category": "UNFCCC",
                "metadata": {"color": ["blue"], "size": [""]},
                "collections": ["test.new.collection.0"],
            },
        ],
        "documents": [
            {
                "import_id": "test.new.document.0",
                "family_import_id": "test.new.family.0",
                "variant_name": "Original Language",
                "metadata": {"color": ["blue"]},
                "title": "",
                "source_url": None,
                "user_language_name": "",
            }
        ],
        "events": [
            {
                "import_id": "test.new.event.0",
                "family_import_id": "test.new.family.0",
                "event_title": "Test",
                "date": datetime.now(),
                "event_type_value": "Amended",
            }
        ],
    }

    assert {
        "collections": ["test.new.collection.0"],
        "families": ["created"],
        "documents": ["test.new.doc.0"],
        "events": ["test.new.event.0"],
    } == ingest_service.import_data(test_data, "test")


def test_ingest_when_db_error(corpus_repo_mock, collection_repo_mock):
    collection_repo_mock.throw_repository_error = True

    test_data = {
        "collections": [
            {
                "import_id": "test.new.collection.0",
                "title": "Test title",
                "description": "Test description",
            }
        ]
    }

    with pytest.raises(RepositoryError) as e:
        ingest_service.import_data(test_data, "test")
<<<<<<< HEAD
    assert e.value.message == "bad collection repo"


def test_save_collections_when_import_id_wrong_format(corpus_repo_mock):
    invalid_import_id = "invalid"
    test_data = [
        {
            "import_id": invalid_import_id,
            "title": "Test title",
            "description": "Test description",
        },
    ]

    with pytest.raises(ValidationError) as e:
        ingest_service.save_collections(test_data, "test")
    expected_msg = "The import id invalid is invalid!"
    assert e.value.message == expected_msg


def test_ingest_families_when_import_id_wrong_format(
    corpus_repo_mock, geography_repo_mock, db_client_metadata_mock
):
    invalid_import_id = "invalid"
    test_data = [
        {
            "import_id": invalid_import_id,
            "title": "Test",
            "summary": "Test",
            "geographies": ["Test"],
            "category": "UNFCCC",
            "metadata": {"color": ["blue"], "size": [""]},
            "collections": [],
        },
    ]

    with pytest.raises(ValidationError) as e:
        ingest_service.save_families(test_data, "test")
    expected_msg = "The import id invalid is invalid!"
    assert e.value.message == expected_msg


def test_ingest_families_when_geography_invalid(corpus_repo_mock, geography_repo_mock):
    geography_repo_mock.error = True
    test_data = [
        {
            "import_id": "test.new.family.0",
            "title": "Test",
            "summary": "Test",
            "geographies": ["Invalid"],
            "category": "Test",
            "metadata": {},
            "collections": [],
        },
    ]

    with pytest.raises(ValidationError) as e:
        ingest_service.save_families(test_data, "test")
    expected_msg = "The geography value Invalid is invalid!"
    assert e.value.message == expected_msg


def test_ingest_families_when_category_invalid(corpus_repo_mock, geography_repo_mock):
    test_data = [
        {
            "import_id": "test.new.family.0",
            "title": "Test",
            "summary": "Test",
            "geographies": ["Test"],
            "category": "Test",
            "metadata": {},
            "collections": [],
        },
    ]

    with pytest.raises(ValidationError) as e:
        ingest_service.save_families(test_data, "test")
    expected_msg = "Test is not a valid FamilyCategory"
    assert e.value.message == expected_msg


def test_ingest_families_when_corpus_invalid(corpus_repo_mock):
    corpus_repo_mock.valid = False

    test_data = [
        {
            "import_id": "test.new.family.0",
            "title": "Test",
            "summary": "Test",
            "geographies": ["Test"],
            "category": "Test",
            "metadata": {},
            "collections": [],
        },
    ]
=======
    assert "bad collection repo" == e.value.message


def test_save_families_when_corpus_invalid(corpus_repo_mock, validation_service_mock):
    corpus_repo_mock.error = True

    test_data = [{"import_id": "test.new.family.0"}]
>>>>>>> 1d42fd90

    with pytest.raises(ValidationError) as e:
        ingest_service.save_families(test_data, "test")
    assert "No organisation associated with corpus test" == e.value.message


<<<<<<< HEAD
def test_ingest_families_when_collection_ids_invalid(
    corpus_repo_mock, geography_repo_mock
):
    test_data = [
        {
            "import_id": "test.new.family.0",
            "title": "Test",
            "summary": "Test",
            "geographies": ["Test"],
            "category": "UNFCCC",
            "metadata": {},
            "collections": ["invalid"],
        },
    ]
=======
def test_save_families_when_data_invalid(corpus_repo_mock, validation_service_mock):
    validation_service_mock.throw_validation_error = True
    test_data = [{"import_id": "invalid"}]
>>>>>>> 1d42fd90

    with pytest.raises(ValidationError) as e:
        ingest_service.save_families(test_data, "test")
    assert "Error" == e.value.message


# TODO: Uncomment when implementing feature/pdct-1402-validate-collection-exists-before-creating-family
# def test_ingest_families_when_collection_ids_do_not_exist(
#     corpus_repo_mock, geography_repo_mock, collection_repo_mock
# ):
#     collection_repo_mock.missing = True

#     test_data = {
#         "families": [
#             {
#                 "import_id": "test.new.family.0",
#                 "title": "Test",
#                 "summary": "Test",
# "geographies": ["Test"],
# "category": "UNFCCC",
#                 "metadata": {},
#                 "collections": ["id.does.not.exist"],
#             },
#         ],
#     }
#     with pytest.raises(ValidationError) as e:
#         ingest_service.import_data(test_data, "test")
#     expected_msg = "One or more of the collections to update does not exist"
#     assert e.value.message == expected_msg


<<<<<<< HEAD
def test_ingest_families_when_metadata_not_found(
    corpus_repo_mock, geography_repo_mock, collection_repo_mock, db_client_metadata_mock
):
    db_client_metadata_mock.bad_taxonomy = True

    test_data = [
        {
            "import_id": "test.new.family.0",
            "title": "Test",
            "summary": "Test",
            "geographies": ["Test"],
            "category": "UNFCCC",
            "metadata": {},
            "collections": ["id.does.not.exist"],
        },
    ]

    with pytest.raises(ValidationError) as e:
        ingest_service.save_families(test_data, "test")
    expected_msg = "No taxonomy found for corpus"
    assert e.value.message == expected_msg


def test_ingest_families_when_metadata_invalid(
    corpus_repo_mock, geography_repo_mock, collection_repo_mock, db_client_metadata_mock
):
    test_data = [
        {
            "import_id": "test.new.family.0",
            "title": "Test",
            "summary": "Test",
            "geographies": ["Test"],
            "category": "UNFCCC",
            "metadata": {},
            "collections": ["id.does.not.exist"],
        },
    ]

    with pytest.raises(ValidationError) as e:
        ingest_service.save_families(test_data, "test")
    expected_msg = "Metadata validation failed: Missing metadata keys:"
    assert expected_msg in e.value.message


def test_save_documents_when_variant_empty():
    test_data = [
        {
            "import_id": "test.new.document.0",
            "family_import_id": "test.new.family.0",
            "variant_name": "",
            "metadata": {},
            "events": [],
            "title": "",
            "user_language_name": "",
        },
    ]
=======
def test_save_documents_when_data_invalid(validation_service_mock):
    validation_service_mock.throw_validation_error = True

    test_data = [{"import_id": "invalid"}]
>>>>>>> 1d42fd90

    with pytest.raises(ValidationError) as e:
        ingest_service.save_documents(test_data, "test")
    assert "Error" == e.value.message


def test_validate_entity_relationships_when_no_family_matching_document():
    fam_import_id = "test.new.family.0"
    test_data = {
        "documents": [
            {"import_id": "test.new.document.0", "family_import_id": fam_import_id}
        ]
    }

    with pytest.raises(ValidationError) as e:
        ingest_service.validate_entity_relationships(test_data)
    assert f"No family with id ['{fam_import_id}'] found" == e.value.message


def test_save_documents_when_no_family():
    fam_import_id = "test.new.family.0"
    test_data = {
        "documents": [
            {"import_id": "test.new.document.0", "family_import_id": fam_import_id}
        ]
    }

    with pytest.raises(ValidationError) as e:
        ingest_service.import_data(test_data, "test")
    assert f"No family with id ['{fam_import_id}'] found" == e.value.message


def test_save_events_when_data_invalid(validation_service_mock):
    validation_service_mock.throw_validation_error = True

    test_data = [{"import_id": "imvalid"}]

    with pytest.raises(ValidationError) as e:
        ingest_service.save_events(test_data, "test")
    assert "Error" == e.value.message<|MERGE_RESOLUTION|>--- conflicted
+++ resolved
@@ -79,102 +79,6 @@
 
     with pytest.raises(RepositoryError) as e:
         ingest_service.import_data(test_data, "test")
-<<<<<<< HEAD
-    assert e.value.message == "bad collection repo"
-
-
-def test_save_collections_when_import_id_wrong_format(corpus_repo_mock):
-    invalid_import_id = "invalid"
-    test_data = [
-        {
-            "import_id": invalid_import_id,
-            "title": "Test title",
-            "description": "Test description",
-        },
-    ]
-
-    with pytest.raises(ValidationError) as e:
-        ingest_service.save_collections(test_data, "test")
-    expected_msg = "The import id invalid is invalid!"
-    assert e.value.message == expected_msg
-
-
-def test_ingest_families_when_import_id_wrong_format(
-    corpus_repo_mock, geography_repo_mock, db_client_metadata_mock
-):
-    invalid_import_id = "invalid"
-    test_data = [
-        {
-            "import_id": invalid_import_id,
-            "title": "Test",
-            "summary": "Test",
-            "geographies": ["Test"],
-            "category": "UNFCCC",
-            "metadata": {"color": ["blue"], "size": [""]},
-            "collections": [],
-        },
-    ]
-
-    with pytest.raises(ValidationError) as e:
-        ingest_service.save_families(test_data, "test")
-    expected_msg = "The import id invalid is invalid!"
-    assert e.value.message == expected_msg
-
-
-def test_ingest_families_when_geography_invalid(corpus_repo_mock, geography_repo_mock):
-    geography_repo_mock.error = True
-    test_data = [
-        {
-            "import_id": "test.new.family.0",
-            "title": "Test",
-            "summary": "Test",
-            "geographies": ["Invalid"],
-            "category": "Test",
-            "metadata": {},
-            "collections": [],
-        },
-    ]
-
-    with pytest.raises(ValidationError) as e:
-        ingest_service.save_families(test_data, "test")
-    expected_msg = "The geography value Invalid is invalid!"
-    assert e.value.message == expected_msg
-
-
-def test_ingest_families_when_category_invalid(corpus_repo_mock, geography_repo_mock):
-    test_data = [
-        {
-            "import_id": "test.new.family.0",
-            "title": "Test",
-            "summary": "Test",
-            "geographies": ["Test"],
-            "category": "Test",
-            "metadata": {},
-            "collections": [],
-        },
-    ]
-
-    with pytest.raises(ValidationError) as e:
-        ingest_service.save_families(test_data, "test")
-    expected_msg = "Test is not a valid FamilyCategory"
-    assert e.value.message == expected_msg
-
-
-def test_ingest_families_when_corpus_invalid(corpus_repo_mock):
-    corpus_repo_mock.valid = False
-
-    test_data = [
-        {
-            "import_id": "test.new.family.0",
-            "title": "Test",
-            "summary": "Test",
-            "geographies": ["Test"],
-            "category": "Test",
-            "metadata": {},
-            "collections": [],
-        },
-    ]
-=======
     assert "bad collection repo" == e.value.message
 
 
@@ -182,33 +86,15 @@
     corpus_repo_mock.error = True
 
     test_data = [{"import_id": "test.new.family.0"}]
->>>>>>> 1d42fd90
 
     with pytest.raises(ValidationError) as e:
         ingest_service.save_families(test_data, "test")
     assert "No organisation associated with corpus test" == e.value.message
 
 
-<<<<<<< HEAD
-def test_ingest_families_when_collection_ids_invalid(
-    corpus_repo_mock, geography_repo_mock
-):
-    test_data = [
-        {
-            "import_id": "test.new.family.0",
-            "title": "Test",
-            "summary": "Test",
-            "geographies": ["Test"],
-            "category": "UNFCCC",
-            "metadata": {},
-            "collections": ["invalid"],
-        },
-    ]
-=======
 def test_save_families_when_data_invalid(corpus_repo_mock, validation_service_mock):
     validation_service_mock.throw_validation_error = True
     test_data = [{"import_id": "invalid"}]
->>>>>>> 1d42fd90
 
     with pytest.raises(ValidationError) as e:
         ingest_service.save_families(test_data, "test")
@@ -240,69 +126,10 @@
 #     assert e.value.message == expected_msg
 
 
-<<<<<<< HEAD
-def test_ingest_families_when_metadata_not_found(
-    corpus_repo_mock, geography_repo_mock, collection_repo_mock, db_client_metadata_mock
-):
-    db_client_metadata_mock.bad_taxonomy = True
-
-    test_data = [
-        {
-            "import_id": "test.new.family.0",
-            "title": "Test",
-            "summary": "Test",
-            "geographies": ["Test"],
-            "category": "UNFCCC",
-            "metadata": {},
-            "collections": ["id.does.not.exist"],
-        },
-    ]
-
-    with pytest.raises(ValidationError) as e:
-        ingest_service.save_families(test_data, "test")
-    expected_msg = "No taxonomy found for corpus"
-    assert e.value.message == expected_msg
-
-
-def test_ingest_families_when_metadata_invalid(
-    corpus_repo_mock, geography_repo_mock, collection_repo_mock, db_client_metadata_mock
-):
-    test_data = [
-        {
-            "import_id": "test.new.family.0",
-            "title": "Test",
-            "summary": "Test",
-            "geographies": ["Test"],
-            "category": "UNFCCC",
-            "metadata": {},
-            "collections": ["id.does.not.exist"],
-        },
-    ]
-
-    with pytest.raises(ValidationError) as e:
-        ingest_service.save_families(test_data, "test")
-    expected_msg = "Metadata validation failed: Missing metadata keys:"
-    assert expected_msg in e.value.message
-
-
-def test_save_documents_when_variant_empty():
-    test_data = [
-        {
-            "import_id": "test.new.document.0",
-            "family_import_id": "test.new.family.0",
-            "variant_name": "",
-            "metadata": {},
-            "events": [],
-            "title": "",
-            "user_language_name": "",
-        },
-    ]
-=======
 def test_save_documents_when_data_invalid(validation_service_mock):
     validation_service_mock.throw_validation_error = True
 
     test_data = [{"import_id": "invalid"}]
->>>>>>> 1d42fd90
 
     with pytest.raises(ValidationError) as e:
         ingest_service.save_documents(test_data, "test")
