--- conflicted
+++ resolved
@@ -51,13 +51,8 @@
     assert result is not None
 
     # Ensure the analytics service uses the other services to validate.
-<<<<<<< HEAD
-    assert app_user_repo_mock.get_org_id.call_count == 4
-    assert app_user_repo_mock.is_superuser.call_count == 4
-=======
     assert app_user_repo_mock.get_org_id.call_count == 1
     assert app_user_repo_mock.is_superuser.call_count == 1
->>>>>>> 6c990265
     assert collection_repo_mock.count.call_count == 1
     assert document_repo_mock.count.call_count == 1
     assert family_repo_mock.count.call_count == 1
@@ -82,13 +77,8 @@
     assert result is not None
 
     # Ensure the analytics service uses the other services to validate.
-<<<<<<< HEAD
-    assert app_user_repo_mock.get_org_id.call_count == 4
-    assert app_user_repo_mock.is_superuser.call_count == 4
-=======
     assert app_user_repo_mock.get_org_id.call_count == 1
     assert app_user_repo_mock.is_superuser.call_count == 1
->>>>>>> 6c990265
     assert collection_repo_mock.count.call_count == 1
     assert document_repo_mock.count.call_count == 1
     assert family_repo_mock.count.call_count == 1
@@ -112,13 +102,8 @@
     )
 
     # Ensure the analytics service uses the other services to validate.
-<<<<<<< HEAD
-    assert app_user_repo_mock.get_org_id.call_count == 4
-    assert app_user_repo_mock.is_superuser.call_count == 4
-=======
     assert app_user_repo_mock.get_org_id.call_count == 1
     assert app_user_repo_mock.is_superuser.call_count == 1
->>>>>>> 6c990265
     assert collection_repo_mock.count.call_count == 1
     assert document_repo_mock.count.call_count == 1
     assert family_repo_mock.count.call_count == 1
