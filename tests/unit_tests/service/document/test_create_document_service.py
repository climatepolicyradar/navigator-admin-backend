--- conflicted
+++ resolved
@@ -11,14 +11,7 @@
     assert document is not None
 
     assert family_repo_mock.get.call_count == 1
-<<<<<<< HEAD
     assert document_repo_mock.get_org_from_import_id.call_count == 1
-=======
-    assert family_repo_mock.get_organisation.call_count == 1
-    assert document_repo_mock.get_org_from_import_id.call_count == 0
-    assert app_user_repo_mock.get_org_id.call_count == 1
-    assert app_user_repo_mock.is_superuser.call_count == 1
->>>>>>> 296bf0ae
     assert document_repo_mock.create.call_count == 1
 
 
@@ -30,14 +23,7 @@
         doc_service.create(new_document, admin_user_context)
 
     assert family_repo_mock.get.call_count == 1
-<<<<<<< HEAD
     assert document_repo_mock.get_org_from_import_id.call_count == 1
-=======
-    assert family_repo_mock.get_organisation.call_count == 1
-    assert document_repo_mock.get_org_from_import_id.call_count == 0
-    assert app_user_repo_mock.get_org_id.call_count == 1
-    assert app_user_repo_mock.is_superuser.call_count == 1
->>>>>>> 296bf0ae
     assert document_repo_mock.create.call_count == 1
 
 
@@ -105,14 +91,7 @@
     assert e.value.message == expected_msg
 
     assert family_repo_mock.get.call_count == 1
-<<<<<<< HEAD
     assert document_repo_mock.get_org_from_import_id.call_count == 1
-=======
-    assert family_repo_mock.get_organisation.call_count == 1
-    assert document_repo_mock.get_org_from_import_id.call_count == 0
-    assert app_user_repo_mock.get_org_id.call_count == 1
-    assert app_user_repo_mock.is_superuser.call_count == 1
->>>>>>> 296bf0ae
     assert document_repo_mock.create.call_count == 0
 
 
@@ -120,23 +99,9 @@
     document_repo_mock, family_repo_mock, super_user_context
 ):
     new_document = create_document_create_dto()
-<<<<<<< HEAD
     document = doc_service.create(new_document, super_user_context)
     assert document is not None
 
     assert family_repo_mock.get.call_count == 1
     assert document_repo_mock.get_org_from_import_id.call_count == 1
-=======
-    family_repo_mock.invalid_org = True
-    app_user_repo_mock.superuser = True
-    app_user_repo_mock.invalid_org = True
-    document = doc_service.create(new_document, USER_EMAIL)
-    assert document is not None
-
-    assert family_repo_mock.get.call_count == 1
-    assert family_repo_mock.get_organisation.call_count == 1
-    assert document_repo_mock.get_org_from_import_id.call_count == 0
-    assert app_user_repo_mock.get_org_id.call_count == 1
-    assert app_user_repo_mock.is_superuser.call_count == 1
->>>>>>> 296bf0ae
     assert document_repo_mock.create.call_count == 1