import pytest

import app.service.document as doc_service
from app.errors import AuthorisationError, RepositoryError, ValidationError
from tests.helpers.document import create_document_create_dto

USER_EMAIL = "test@cpr.org"


def test_create(document_repo_mock, family_repo_mock, app_user_repo_mock):
    new_document = create_document_create_dto()
    document = doc_service.create(new_document, USER_EMAIL)
    assert document is not None

    assert family_repo_mock.get.call_count == 1
    assert document_repo_mock.get_org_from_import_id.call_count == 1
    assert app_user_repo_mock.get_org_id.call_count == 1
    assert app_user_repo_mock.is_superuser.call_count == 1
    assert document_repo_mock.create.call_count == 1


def test_create_when_db_fails(document_repo_mock, family_repo_mock, app_user_repo_mock):
    new_document = create_document_create_dto()
    document_repo_mock.return_empty = True

    with pytest.raises(RepositoryError):
        doc_service.create(new_document, USER_EMAIL)

    assert family_repo_mock.get.call_count == 1
    assert document_repo_mock.get_org_from_import_id.call_count == 1
    assert app_user_repo_mock.get_org_id.call_count == 1
    assert app_user_repo_mock.is_superuser.call_count == 1
    assert document_repo_mock.create.call_count == 1


def test_create_raises_when_invalid_family_id(
    document_repo_mock, family_repo_mock, app_user_repo_mock
):
    new_document = create_document_create_dto(family_import_id="invalid family")
    with pytest.raises(ValidationError) as e:
        doc_service.create(new_document, USER_EMAIL)

    expected_msg = f"The import id {new_document.family_import_id} is invalid!"
    assert e.value.message == expected_msg

    assert family_repo_mock.get.call_count == 0
    assert document_repo_mock.get_org_from_import_id.call_count == 0
    assert app_user_repo_mock.get_org_id.call_count == 0
    assert app_user_repo_mock.is_superuser.call_count == 0
    assert document_repo_mock.create.call_count == 0


def test_create_raises_when_blank_variant(
    document_repo_mock, family_repo_mock, app_user_repo_mock
):
    new_document = create_document_create_dto(variant_name="")
    with pytest.raises(ValidationError) as e:
        doc_service.create(new_document, USER_EMAIL)
    expected_msg = "Variant name is empty"
    assert e.value.message == expected_msg

    assert family_repo_mock.get.call_count == 0
    assert document_repo_mock.get_org_from_import_id.call_count == 0
    assert app_user_repo_mock.get_org_id.call_count == 0
    assert app_user_repo_mock.is_superuser.call_count == 0
    assert document_repo_mock.create.call_count == 0


def test_create_when_no_org_associated_with_entity(
    document_repo_mock, family_repo_mock, app_user_repo_mock
):
    new_document = create_document_create_dto()
    document_repo_mock.no_org = True
    with pytest.raises(ValidationError) as e:
        ok = doc_service.create(new_document, USER_EMAIL)
        assert not ok

    expected_msg = "No organisation associated with import id test.family.1.0"
    assert e.value.message == expected_msg

    assert family_repo_mock.get.call_count == 1
    assert document_repo_mock.get_org_from_import_id.call_count == 1
    assert app_user_repo_mock.get_org_id.call_count == 0
    assert app_user_repo_mock.is_superuser.call_count == 0
    assert document_repo_mock.create.call_count == 0


<<<<<<< HEAD
def test_create_when_org_mismatch(
=======
def test_create_raises_when_org_mismatch(
>>>>>>> 5182f410
    document_repo_mock, family_repo_mock, app_user_repo_mock
):
    new_document = create_document_create_dto()
    document_repo_mock.alternative_org = True
    with pytest.raises(AuthorisationError) as e:
        ok = doc_service.create(new_document, USER_EMAIL)
        assert not ok

    expected_msg = "User 'test@cpr.org' is not authorised to perform operation on 'test.family.1.0'"
    assert e.value.message == expected_msg

    assert family_repo_mock.get.call_count == 1
    assert document_repo_mock.get_org_from_import_id.call_count == 1
    assert app_user_repo_mock.get_org_id.call_count == 1
    assert app_user_repo_mock.is_superuser.call_count == 1
<<<<<<< HEAD
    assert document_repo_mock.create.call_count == 0
=======
    assert document_repo_mock.create.call_count == 0


def test_create_success_when_org_mismatch(
    document_repo_mock, family_repo_mock, app_user_repo_mock
):
    new_document = create_document_create_dto()
    app_user_repo_mock.superuser = True
    app_user_repo_mock.invalid_org = True
    document = doc_service.create(new_document, USER_EMAIL)
    assert document is not None

    assert family_repo_mock.get.call_count == 1
    assert document_repo_mock.get_org_from_import_id.call_count == 1
    assert app_user_repo_mock.get_org_id.call_count == 1
    assert app_user_repo_mock.is_superuser.call_count == 1
    assert document_repo_mock.create.call_count == 1
>>>>>>> 5182f410
<|MERGE_RESOLUTION|>--- conflicted
+++ resolved
@@ -85,11 +85,7 @@
     assert document_repo_mock.create.call_count == 0
 
 
-<<<<<<< HEAD
-def test_create_when_org_mismatch(
-=======
 def test_create_raises_when_org_mismatch(
->>>>>>> 5182f410
     document_repo_mock, family_repo_mock, app_user_repo_mock
 ):
     new_document = create_document_create_dto()
@@ -105,9 +101,6 @@
     assert document_repo_mock.get_org_from_import_id.call_count == 1
     assert app_user_repo_mock.get_org_id.call_count == 1
     assert app_user_repo_mock.is_superuser.call_count == 1
-<<<<<<< HEAD
-    assert document_repo_mock.create.call_count == 0
-=======
     assert document_repo_mock.create.call_count == 0
 
 
@@ -124,5 +117,4 @@
     assert document_repo_mock.get_org_from_import_id.call_count == 1
     assert app_user_repo_mock.get_org_id.call_count == 1
     assert app_user_repo_mock.is_superuser.call_count == 1
-    assert document_repo_mock.create.call_count == 1
->>>>>>> 5182f410
+    assert document_repo_mock.create.call_count == 1