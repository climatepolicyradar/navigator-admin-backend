import pytest

import app.service.document as doc_service
from app.errors import AuthorisationError, ValidationError

USER_EMAIL = "test@cpr.org"


def test_delete(document_repo_mock, app_user_repo_mock):
    ok = doc_service.delete("a.b.c.d", USER_EMAIL)
    assert ok
    assert document_repo_mock.get.call_count == 1
    assert document_repo_mock.get_org_from_import_id.call_count == 1
    assert app_user_repo_mock.get_org_id.call_count == 1
    assert app_user_repo_mock.is_superuser.call_count == 1
    assert document_repo_mock.delete.call_count == 1


def test_delete_raises_when_invalid_id(document_repo_mock, app_user_repo_mock):
    import_id = "invalid"
    with pytest.raises(ValidationError) as e:
        doc_service.delete(import_id, USER_EMAIL)
    expected_msg = f"The import id {import_id} is invalid!"
    assert e.value.message == expected_msg
    assert document_repo_mock.get.call_count == 0
    assert document_repo_mock.get_org_from_import_id.call_count == 0
    assert app_user_repo_mock.get_org_id.call_count == 0
    assert app_user_repo_mock.is_superuser.call_count == 0
    assert document_repo_mock.delete.call_count == 0


def test_delete_returns_none_when_missing(document_repo_mock, app_user_repo_mock):
    document_repo_mock.return_empty = True
    response = doc_service.delete("a.b.c.d", USER_EMAIL)
    assert response is None

    assert document_repo_mock.get.call_count == 1
    assert document_repo_mock.get_org_from_import_id.call_count == 0
    assert app_user_repo_mock.get_org_id.call_count == 0
    assert app_user_repo_mock.is_superuser.call_count == 0
    assert document_repo_mock.delete.call_count == 0


def test_delete_when_no_org_associated_with_entity(
    document_repo_mock, app_user_repo_mock
):
    document_repo_mock.no_org = True
    with pytest.raises(ValidationError) as e:
        ok = doc_service.delete("a.b.c.d", USER_EMAIL)
        assert not ok

    expected_msg = "No organisation associated with import id a.b.c.d"
<<<<<<< HEAD
    assert e.value.message == expected_msg

    assert document_repo_mock.get.call_count == 1
    assert document_repo_mock.get_org_from_import_id.call_count == 1
    assert app_user_repo_mock.get_org_id.call_count == 0
    assert app_user_repo_mock.is_superuser.call_count == 0
    assert document_repo_mock.delete.call_count == 0


def test_delete_when_org_mismatch(document_repo_mock, app_user_repo_mock):
    document_repo_mock.alternative_org = True
    with pytest.raises(AuthorisationError) as e:
        ok = doc_service.delete("a.b.c.d", USER_EMAIL)
        assert not ok

    expected_msg = (
        "User 'test@cpr.org' is not authorised to perform operation on 'a.b.c.d'"
    )
=======
>>>>>>> 5182f410
    assert e.value.message == expected_msg

    assert document_repo_mock.get.call_count == 1
    assert document_repo_mock.get_org_from_import_id.call_count == 1
<<<<<<< HEAD
    assert app_user_repo_mock.get_org_id.call_count == 1
    assert app_user_repo_mock.is_superuser.call_count == 1
    assert document_repo_mock.delete.call_count == 0
=======
    assert app_user_repo_mock.get_org_id.call_count == 0
    assert app_user_repo_mock.is_superuser.call_count == 0
    assert document_repo_mock.delete.call_count == 0


def test_delete_raises_when_org_mismatch(document_repo_mock, app_user_repo_mock):
    document_repo_mock.alternative_org = True
    with pytest.raises(AuthorisationError) as e:
        ok = doc_service.delete("a.b.c.d", USER_EMAIL)
        assert not ok

    expected_msg = (
        "User 'test@cpr.org' is not authorised to perform operation on 'a.b.c.d'"
    )
    assert e.value.message == expected_msg

    assert document_repo_mock.get.call_count == 1
    assert document_repo_mock.get_org_from_import_id.call_count == 1
    assert app_user_repo_mock.get_org_id.call_count == 1
    assert app_user_repo_mock.is_superuser.call_count == 1
    assert document_repo_mock.delete.call_count == 0


def test_delete_success_when_org_mismatch_super(document_repo_mock, app_user_repo_mock):
    app_user_repo_mock.invalid_org = True
    app_user_repo_mock.superuser = True

    ok = doc_service.delete("a.b.c.d", USER_EMAIL)
    assert ok
    assert document_repo_mock.get.call_count == 1
    assert document_repo_mock.get_org_from_import_id.call_count == 1
    assert app_user_repo_mock.get_org_id.call_count == 1
    assert app_user_repo_mock.is_superuser.call_count == 1
    assert document_repo_mock.delete.call_count == 1
>>>>>>> 5182f410
<|MERGE_RESOLUTION|>--- conflicted
+++ resolved
@@ -50,36 +50,10 @@
         assert not ok
 
     expected_msg = "No organisation associated with import id a.b.c.d"
-<<<<<<< HEAD
     assert e.value.message == expected_msg
 
     assert document_repo_mock.get.call_count == 1
     assert document_repo_mock.get_org_from_import_id.call_count == 1
-    assert app_user_repo_mock.get_org_id.call_count == 0
-    assert app_user_repo_mock.is_superuser.call_count == 0
-    assert document_repo_mock.delete.call_count == 0
-
-
-def test_delete_when_org_mismatch(document_repo_mock, app_user_repo_mock):
-    document_repo_mock.alternative_org = True
-    with pytest.raises(AuthorisationError) as e:
-        ok = doc_service.delete("a.b.c.d", USER_EMAIL)
-        assert not ok
-
-    expected_msg = (
-        "User 'test@cpr.org' is not authorised to perform operation on 'a.b.c.d'"
-    )
-=======
->>>>>>> 5182f410
-    assert e.value.message == expected_msg
-
-    assert document_repo_mock.get.call_count == 1
-    assert document_repo_mock.get_org_from_import_id.call_count == 1
-<<<<<<< HEAD
-    assert app_user_repo_mock.get_org_id.call_count == 1
-    assert app_user_repo_mock.is_superuser.call_count == 1
-    assert document_repo_mock.delete.call_count == 0
-=======
     assert app_user_repo_mock.get_org_id.call_count == 0
     assert app_user_repo_mock.is_superuser.call_count == 0
     assert document_repo_mock.delete.call_count == 0
@@ -113,5 +87,4 @@
     assert document_repo_mock.get_org_from_import_id.call_count == 1
     assert app_user_repo_mock.get_org_id.call_count == 1
     assert app_user_repo_mock.is_superuser.call_count == 1
-    assert document_repo_mock.delete.call_count == 1
->>>>>>> 5182f410
+    assert document_repo_mock.delete.call_count == 1