import pytest

import app.service.document as doc_service
from app.errors import AuthorisationError, ValidationError

USER_EMAIL = "test@cpr.org"


def test_delete(document_repo_mock, app_user_repo_mock):
    ok = doc_service.delete("a.b.c.d", USER_EMAIL)
    assert ok
    assert document_repo_mock.get.call_count == 1
    assert document_repo_mock.get_org_from_import_id.call_count == 1
    assert app_user_repo_mock.get_org_id.call_count == 1
    assert app_user_repo_mock.is_superuser.call_count == 1
    assert document_repo_mock.delete.call_count == 1


def test_delete_raises_when_invalid_id(document_repo_mock, app_user_repo_mock):
    import_id = "invalid"
    with pytest.raises(ValidationError) as e:
        doc_service.delete(import_id, USER_EMAIL)
    expected_msg = f"The import id {import_id} is invalid!"
    assert e.value.message == expected_msg
    assert document_repo_mock.get.call_count == 0
    assert document_repo_mock.get_org_from_import_id.call_count == 0
    assert app_user_repo_mock.get_org_id.call_count == 0
    assert app_user_repo_mock.is_superuser.call_count == 0
    assert document_repo_mock.delete.call_count == 0


def test_delete_returns_none_when_missing(document_repo_mock, app_user_repo_mock):
    document_repo_mock.return_empty = True
    response = doc_service.delete("a.b.c.d", USER_EMAIL)
    assert response is None

    assert document_repo_mock.get.call_count == 1
    assert document_repo_mock.get_org_from_import_id.call_count == 0
    assert app_user_repo_mock.get_org_id.call_count == 0
    assert app_user_repo_mock.is_superuser.call_count == 0
    assert document_repo_mock.delete.call_count == 0


def test_delete_when_no_org_associated_with_entity(
    document_repo_mock, app_user_repo_mock
):
    document_repo_mock.no_org = True
    with pytest.raises(ValidationError) as e:
        ok = doc_service.delete("a.b.c.d", USER_EMAIL)
        assert not ok

<<<<<<< HEAD
    expected_msg = "No organisation associated with import id a.b.c.d"
    assert e.value.message == expected_msg

    assert document_repo_mock.get.call_count == 1
    assert document_repo_mock.get_org_from_import_id.call_count == 1
    assert app_user_repo_mock.get_org_id.call_count == 0
    assert app_user_repo_mock.is_superuser.call_count == 0
    assert document_repo_mock.delete.call_count == 0


def test_delete_when_org_mismatch(document_repo_mock, app_user_repo_mock):
    document_repo_mock.alternative_org = True
    with pytest.raises(AuthorisationError) as e:
        ok = doc_service.delete("a.b.c.d", USER_EMAIL)
        assert not ok

    expected_msg = (
        "User 'test@cpr.org' is not authorised to perform operation on 'a.b.c.d'"
=======
    expected_msg = (
        "The document import id a.b.c.d does not have an associated organisation"
>>>>>>> 7a466090
    )
    assert e.value.message == expected_msg

    assert document_repo_mock.get.call_count == 1
    assert document_repo_mock.get_org_from_import_id.call_count == 1
<<<<<<< HEAD
    assert app_user_repo_mock.get_org_id.call_count == 1
    assert app_user_repo_mock.is_superuser.call_count == 1
    assert document_repo_mock.delete.call_count == 0
=======
    assert app_user_repo_mock.get_org_id.call_count == 0
    assert app_user_repo_mock.is_superuser.call_count == 0
    assert document_repo_mock.delete.call_count == 0


def test_delete_raises_when_org_mismatch(document_repo_mock, app_user_repo_mock):
    document_repo_mock.alternative_org = True
    with pytest.raises(AuthorisationError) as e:
        ok = doc_service.delete("a.b.c.d", USER_EMAIL)
        assert not ok

    expected_msg = (
        "User 'test@cpr.org' is not authorised to perform operation on 'a.b.c.d'"
    )
    assert e.value.message == expected_msg

    assert document_repo_mock.get.call_count == 1
    assert document_repo_mock.get_org_from_import_id.call_count == 1
    assert app_user_repo_mock.get_org_id.call_count == 1
    assert app_user_repo_mock.is_superuser.call_count == 1
    assert document_repo_mock.delete.call_count == 0


def test_delete_success_when_org_mismatch_super(document_repo_mock, app_user_repo_mock):
    app_user_repo_mock.invalid_org = True
    app_user_repo_mock.superuser = True

    ok = doc_service.delete("a.b.c.d", USER_EMAIL)
    assert ok
    assert document_repo_mock.get.call_count == 1
    assert document_repo_mock.get_org_from_import_id.call_count == 1
    assert app_user_repo_mock.get_org_id.call_count == 1
    assert app_user_repo_mock.is_superuser.call_count == 1
    assert document_repo_mock.delete.call_count == 1
>>>>>>> 7a466090
<|MERGE_RESOLUTION|>--- conflicted
+++ resolved
@@ -49,39 +49,13 @@
         ok = doc_service.delete("a.b.c.d", USER_EMAIL)
         assert not ok
 
-<<<<<<< HEAD
-    expected_msg = "No organisation associated with import id a.b.c.d"
-    assert e.value.message == expected_msg
-
-    assert document_repo_mock.get.call_count == 1
-    assert document_repo_mock.get_org_from_import_id.call_count == 1
-    assert app_user_repo_mock.get_org_id.call_count == 0
-    assert app_user_repo_mock.is_superuser.call_count == 0
-    assert document_repo_mock.delete.call_count == 0
-
-
-def test_delete_when_org_mismatch(document_repo_mock, app_user_repo_mock):
-    document_repo_mock.alternative_org = True
-    with pytest.raises(AuthorisationError) as e:
-        ok = doc_service.delete("a.b.c.d", USER_EMAIL)
-        assert not ok
-
-    expected_msg = (
-        "User 'test@cpr.org' is not authorised to perform operation on 'a.b.c.d'"
-=======
     expected_msg = (
         "The document import id a.b.c.d does not have an associated organisation"
->>>>>>> 7a466090
     )
     assert e.value.message == expected_msg
 
     assert document_repo_mock.get.call_count == 1
     assert document_repo_mock.get_org_from_import_id.call_count == 1
-<<<<<<< HEAD
-    assert app_user_repo_mock.get_org_id.call_count == 1
-    assert app_user_repo_mock.is_superuser.call_count == 1
-    assert document_repo_mock.delete.call_count == 0
-=======
     assert app_user_repo_mock.get_org_id.call_count == 0
     assert app_user_repo_mock.is_superuser.call_count == 0
     assert document_repo_mock.delete.call_count == 0
@@ -115,5 +89,4 @@
     assert document_repo_mock.get_org_from_import_id.call_count == 1
     assert app_user_repo_mock.get_org_id.call_count == 1
     assert app_user_repo_mock.is_superuser.call_count == 1
-    assert document_repo_mock.delete.call_count == 1
->>>>>>> 7a466090
+    assert document_repo_mock.delete.call_count == 1