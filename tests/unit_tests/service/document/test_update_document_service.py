import pytest

import app.service.document as doc_service
from app.errors import AuthorisationError, ValidationError
from tests.helpers.document import create_document_write_dto

USER_EMAIL = "test@cpr.org"


def test_update(document_repo_mock, app_user_repo_mock):
    document = doc_service.get("a.b.c.d")
    assert document is not None
    document_repo_mock.get.call_count = 0
    assert document_repo_mock.get.call_count == 0

    updated_doc = create_document_write_dto()
    result = doc_service.update(document.import_id, updated_doc, USER_EMAIL)
    assert result is not None

    assert document_repo_mock.get_org_from_import_id.call_count == 1
    assert app_user_repo_mock.get_org_id.call_count == 1
    assert app_user_repo_mock.is_superuser.call_count == 1
    assert document_repo_mock.update.call_count == 1
    assert document_repo_mock.get.call_count == 2


def test_update_when_missing(document_repo_mock, app_user_repo_mock):
    document_repo_mock.return_empty = True
    updated_doc = create_document_write_dto()
    result = doc_service.update("w.x.y.z", updated_doc, USER_EMAIL)
    assert result is None

    assert document_repo_mock.get_org_from_import_id.call_count == 0
    assert app_user_repo_mock.get_org_id.call_count == 0
    assert app_user_repo_mock.is_superuser.call_count == 0
    assert document_repo_mock.update.call_count == 0
    assert document_repo_mock.get.call_count == 1


def test_update_raises_when_invalid_id(document_repo_mock, app_user_repo_mock):
    document = doc_service.get("a.b.c.d")
    assert document is not None  # needed to placate pyright
    document_repo_mock.get.call_count = 0
    assert document_repo_mock.get.call_count == 0

    document.import_id = "invalid"
    updated_doc = create_document_write_dto()
    with pytest.raises(ValidationError) as e:
        doc_service.update(document.import_id, updated_doc, USER_EMAIL)

    expected_msg = f"The import id {document.import_id} is invalid!"
    assert e.value.message == expected_msg

    assert document_repo_mock.get_org_from_import_id.call_count == 0
    assert app_user_repo_mock.get_org_id.call_count == 0
    assert app_user_repo_mock.is_superuser.call_count == 0
    assert document_repo_mock.update.call_count == 0
    assert document_repo_mock.get.call_count == 0


def test_update_raises_when_invalid_variant(document_repo_mock, app_user_repo_mock):
    document = doc_service.get("a.b.c.d")
    assert document is not None  # needed to placate pyright
    document_repo_mock.get.call_count = 0
    assert document_repo_mock.get.call_count == 0

    document.variant_name = ""
    updated_doc = create_document_write_dto(variant_name="")
    with pytest.raises(ValidationError) as e:
        doc_service.update(document.import_id, updated_doc, USER_EMAIL)

    expected_msg = "Variant name is empty"
    assert e.value.message == expected_msg

    assert document_repo_mock.get_org_from_import_id.call_count == 0
    assert app_user_repo_mock.get_org_id.call_count == 0
    assert app_user_repo_mock.is_superuser.call_count == 0
    assert document_repo_mock.update.call_count == 0
    assert document_repo_mock.get.call_count == 1


<<<<<<< HEAD
def test_create_when_no_org_associated_with_entity(
=======
def test_update_when_no_org_associated_with_entity(
>>>>>>> 9d80bcd4
    document_repo_mock, app_user_repo_mock
):
    document = doc_service.get("a.b.c.d")
    assert document is not None
    document_repo_mock.get.call_count = 0
    assert document_repo_mock.get.call_count == 0

    updated_doc = create_document_write_dto()

    document_repo_mock.no_org = True
    with pytest.raises(ValidationError) as e:
        ok = doc_service.update(document.import_id, updated_doc, USER_EMAIL)
        assert not ok

    expected_msg = "No organisation associated with import id a.b.c.d"
    assert e.value.message == expected_msg

    assert document_repo_mock.get_org_from_import_id.call_count == 1
    assert app_user_repo_mock.get_org_id.call_count == 0
    assert app_user_repo_mock.is_superuser.call_count == 0
    assert document_repo_mock.update.call_count == 0
    assert document_repo_mock.get.call_count == 1


<<<<<<< HEAD
def test_create_when_org_mismatch(document_repo_mock, app_user_repo_mock):
=======
def test_update_raises_when_org_mismatch(document_repo_mock, app_user_repo_mock):
>>>>>>> 9d80bcd4
    document = doc_service.get("a.b.c.d")
    assert document is not None
    document_repo_mock.get.call_count = 0
    assert document_repo_mock.get.call_count == 0

    updated_doc = create_document_write_dto()

    document_repo_mock.alternative_org = True
    with pytest.raises(AuthorisationError) as e:
        ok = doc_service.update(document.import_id, updated_doc, USER_EMAIL)
        assert not ok

    expected_msg = (
        "User 'test@cpr.org' is not authorised to perform operation on 'a.b.c.d'"
    )
    assert e.value.message == expected_msg

    assert document_repo_mock.get_org_from_import_id.call_count == 1
    assert app_user_repo_mock.get_org_id.call_count == 1
    assert app_user_repo_mock.is_superuser.call_count == 1
    assert document_repo_mock.update.call_count == 0
<<<<<<< HEAD
    assert document_repo_mock.get.call_count == 1
=======
    assert document_repo_mock.get.call_count == 1


def test_update_success_when_org_mismatch_superuser(
    document_repo_mock, app_user_repo_mock
):
    document = doc_service.get("a.b.c.d")
    assert document is not None
    document_repo_mock.get.call_count = 0
    assert document_repo_mock.get.call_count == 0

    updated_doc = create_document_write_dto()

    app_user_repo_mock.invalid_org = True
    app_user_repo_mock.superuser = True
    result = doc_service.update(document.import_id, updated_doc, USER_EMAIL)
    assert result is not None

    assert document_repo_mock.get_org_from_import_id.call_count == 1
    assert app_user_repo_mock.get_org_id.call_count == 1
    assert app_user_repo_mock.is_superuser.call_count == 1
    assert document_repo_mock.update.call_count == 1
    assert document_repo_mock.get.call_count == 2
>>>>>>> 9d80bcd4
<|MERGE_RESOLUTION|>--- conflicted
+++ resolved
@@ -79,11 +79,7 @@
     assert document_repo_mock.get.call_count == 1
 
 
-<<<<<<< HEAD
-def test_create_when_no_org_associated_with_entity(
-=======
 def test_update_when_no_org_associated_with_entity(
->>>>>>> 9d80bcd4
     document_repo_mock, app_user_repo_mock
 ):
     document = doc_service.get("a.b.c.d")
@@ -108,11 +104,7 @@
     assert document_repo_mock.get.call_count == 1
 
 
-<<<<<<< HEAD
-def test_create_when_org_mismatch(document_repo_mock, app_user_repo_mock):
-=======
 def test_update_raises_when_org_mismatch(document_repo_mock, app_user_repo_mock):
->>>>>>> 9d80bcd4
     document = doc_service.get("a.b.c.d")
     assert document is not None
     document_repo_mock.get.call_count = 0
@@ -134,9 +126,6 @@
     assert app_user_repo_mock.get_org_id.call_count == 1
     assert app_user_repo_mock.is_superuser.call_count == 1
     assert document_repo_mock.update.call_count == 0
-<<<<<<< HEAD
-    assert document_repo_mock.get.call_count == 1
-=======
     assert document_repo_mock.get.call_count == 1
 
 
@@ -159,5 +148,4 @@
     assert app_user_repo_mock.get_org_id.call_count == 1
     assert app_user_repo_mock.is_superuser.call_count == 1
     assert document_repo_mock.update.call_count == 1
-    assert document_repo_mock.get.call_count == 2
->>>>>>> 9d80bcd4
+    assert document_repo_mock.get.call_count == 2