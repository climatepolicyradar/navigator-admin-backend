from typing import Optional

from pytest import MonkeyPatch
from sqlalchemy import exc

from app.errors import RepositoryError
from app.model.event import EventCreateDTO, EventReadDTO, EventWriteDTO
from tests.helpers.event import create_event_read_dto

ALTERNATIVE_ORG_ID = 999
STANDARD_ORG_ID = 1


def mock_event_repo(event_repo, monkeypatch: MonkeyPatch, mocker):
    event_repo.return_empty = False
    event_repo.throw_repository_error = False
    event_repo.throw_timeout_error = False
    event_repo.is_superuser = False
    event_repo.no_org = False
    event_repo.alternative_org = False

    def maybe_throw():
        if event_repo.throw_repository_error:
            raise RepositoryError("bad event repo")

    def maybe_timeout():
        if event_repo.throw_timeout_error:
            raise TimeoutError

    def mock_get_all(_, org_id: Optional[int]) -> list[EventReadDTO]:
        maybe_throw()
        if event_repo.return_empty:
            return []
        values = []
        for x in range(3):
            dto = create_event_read_dto(import_id=f"id{x}")
            values.append(dto)
        return values

    def mock_get(_, import_id: str) -> Optional[EventReadDTO]:
        if event_repo.return_empty:
            return None
        return create_event_read_dto(import_id)

    def mock_search(_, q: dict, org_id: Optional[int]) -> list[EventReadDTO]:
        maybe_throw()
        maybe_timeout()
        if not event_repo.return_empty:
            return [create_event_read_dto("search1")]
        return []

    def mock_create(_, data: EventCreateDTO) -> str:
        maybe_throw()
        if event_repo.return_empty:
            raise exc.NoResultFound()
        return "test.new.event.0"

    def mock_update(_, import_id: str, data: EventWriteDTO) -> EventReadDTO:
        maybe_throw()
        if event_repo.return_empty:
            raise exc.NoResultFound()
        return create_event_read_dto("a.b.c.d")

    def mock_delete(_, import_id: str) -> bool:
        maybe_throw()
        return not event_repo.return_empty

    def mock_get_count(_, org_id: Optional[int]) -> Optional[int]:
        maybe_throw()
        if not event_repo.return_empty:
            SUPERUSER_COUNT = 5
            NON_SUPERUSER_COUNT = 2
            if event_repo.is_superuser:
                return SUPERUSER_COUNT
            return NON_SUPERUSER_COUNT
        return

    def mock_get_org_from_import_id(_, import_id: str) -> Optional[int]:
<<<<<<< HEAD
=======
        maybe_throw()
>>>>>>> 862f46b5
        if event_repo.no_org is True:
            return None

        if event_repo.alternative_org is True:
            return ALTERNATIVE_ORG_ID
        return STANDARD_ORG_ID

    monkeypatch.setattr(event_repo, "get", mock_get)
    mocker.spy(event_repo, "get")

    monkeypatch.setattr(event_repo, "all", mock_get_all)
    mocker.spy(event_repo, "all")

    monkeypatch.setattr(event_repo, "search", mock_search)
    mocker.spy(event_repo, "search")

    monkeypatch.setattr(event_repo, "create", mock_create)
    mocker.spy(event_repo, "create")

    monkeypatch.setattr(event_repo, "update", mock_update)
    mocker.spy(event_repo, "update")

    monkeypatch.setattr(event_repo, "delete", mock_delete)
    mocker.spy(event_repo, "delete")

    monkeypatch.setattr(event_repo, "count", mock_get_count)
    mocker.spy(event_repo, "count")

    monkeypatch.setattr(
        event_repo, "get_org_from_import_id", mock_get_org_from_import_id
    )
    mocker.spy(event_repo, "get_org_from_import_id")<|MERGE_RESOLUTION|>--- conflicted
+++ resolved
@@ -17,6 +17,7 @@
     event_repo.throw_timeout_error = False
     event_repo.is_superuser = False
     event_repo.no_org = False
+    event_repo.org_error = False
     event_repo.alternative_org = False
 
     def maybe_throw():
@@ -76,12 +77,11 @@
         return
 
     def mock_get_org_from_import_id(_, import_id: str) -> Optional[int]:
-<<<<<<< HEAD
-=======
-        maybe_throw()
->>>>>>> 862f46b5
         if event_repo.no_org is True:
             return None
+
+        if event_repo.org_error is True:
+            raise RepositoryError("bad event repo")
 
         if event_repo.alternative_org is True:
             return ALTERNATIVE_ORG_ID
