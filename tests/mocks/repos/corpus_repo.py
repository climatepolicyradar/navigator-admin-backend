from typing import Optional

from pytest import MonkeyPatch


def mock_corpus_repo(corpus_repo, monkeypatch: MonkeyPatch, mocker):
    corpus_repo.error = False
    corpus_repo.valid = True

    def mock_get_corpus_org_id(_, __) -> Optional[int]:
        if not corpus_repo.error:
            return 1

    def mock_validate(_, __) -> bool:
        return corpus_repo.valid

    monkeypatch.setattr(corpus_repo, "get_corpus_org_id", mock_get_corpus_org_id)
    mocker.spy(corpus_repo, "get_corpus_org_id")

<<<<<<< HEAD
    monkeypatch.setattr(corpus_repo, "verify_corpus_exists", mock_validate)
    mocker.spy(corpus_repo, "verify_corpus_exists")

    monkeypatch.setattr(
        corpus_repo, "get_taxonomy_from_corpus", mock_get_taxonomy_from_corpus
    )
    mocker.spy(corpus_repo, "get_taxonomy_from_corpus")
=======
    monkeypatch.setattr(corpus_repo, "validate", mock_validate)
    mocker.spy(corpus_repo, "validate")
>>>>>>> 6b79bb1f
<|MERGE_RESOLUTION|>--- conflicted
+++ resolved
@@ -17,15 +17,5 @@
     monkeypatch.setattr(corpus_repo, "get_corpus_org_id", mock_get_corpus_org_id)
     mocker.spy(corpus_repo, "get_corpus_org_id")
 
-<<<<<<< HEAD
-    monkeypatch.setattr(corpus_repo, "verify_corpus_exists", mock_validate)
-    mocker.spy(corpus_repo, "verify_corpus_exists")
-
-    monkeypatch.setattr(
-        corpus_repo, "get_taxonomy_from_corpus", mock_get_taxonomy_from_corpus
-    )
-    mocker.spy(corpus_repo, "get_taxonomy_from_corpus")
-=======
     monkeypatch.setattr(corpus_repo, "validate", mock_validate)
-    mocker.spy(corpus_repo, "validate")
->>>>>>> 6b79bb1f
+    mocker.spy(corpus_repo, "validate")