from typing import Optional

from pytest import MonkeyPatch

from app.errors import RepositoryError
from app.model.collection import CollectionReadDTO, CollectionWriteDTO
from tests.helpers.collection import create_collection_read_dto

ORG_ID = 1
INCORRECT_ORG_ID = 1234


def mock_collection_service(collection_service, monkeypatch: MonkeyPatch, mocker):
    collection_service.missing = False
    collection_service.throw_repository_error = False
    collection_service.throw_timeout_error = False
    collection_service.invalid_org = False
    collection_service.valid = True

    def maybe_throw():
        if collection_service.throw_repository_error:
            raise RepositoryError("bad repo")

    def maybe_timeout():
        if collection_service.throw_timeout_error:
            raise TimeoutError

    def mock_get_all_collections():
        maybe_throw()
        return [create_collection_read_dto("test")]

    def mock_get_collection(import_id: str) -> Optional[CollectionReadDTO]:
        maybe_throw()
        if not collection_service.missing:
            return create_collection_read_dto(import_id)

    def mock_search_collections(
        q_params: dict, user_email: str
    ) -> list[CollectionReadDTO]:
        maybe_throw()
        maybe_timeout()
        if collection_service.missing:
            return []
        return [create_collection_read_dto("search1")]

    def mock_update_collection(
        import_id: str, data: CollectionWriteDTO
    ) -> Optional[CollectionReadDTO]:
        maybe_throw()
        if not collection_service.missing:
            return create_collection_read_dto(import_id, data.title, data.description)

    def mock_create_collection(data: CollectionWriteDTO, user_email: str) -> str:
        maybe_throw()
        if collection_service.missing:
            raise RepositoryError("missing")
        return "test.new.collection.0"

    def mock_delete_collection(import_id: str) -> bool:
        maybe_throw()
        return not collection_service.missing

<<<<<<< HEAD
    def mock_count_collection(user_email: str) -> Optional[int]:
        maybe_throw()
        if collection_service.missing:
            return None
        return 11

=======
>>>>>>> 6c990265
    def mock_validate() -> Optional[int]:
        maybe_throw()
        if collection_service.missing is False:
            raise RepositoryError(
                "One or more of the collections to update does not exist"
            )
        return True

    def mock_get_org_from_id() -> Optional[int]:
        maybe_throw()
        if collection_service.missing:
            return None
        if collection_service.invalid_org:
            return INCORRECT_ORG_ID
        return ORG_ID

    monkeypatch.setattr(collection_service, "get", mock_get_collection)
    mocker.spy(collection_service, "get")

    monkeypatch.setattr(collection_service, "all", mock_get_all_collections)
    mocker.spy(collection_service, "all")

    monkeypatch.setattr(collection_service, "search", mock_search_collections)
    mocker.spy(collection_service, "search")

    monkeypatch.setattr(collection_service, "update", mock_update_collection)
    mocker.spy(collection_service, "update")

    monkeypatch.setattr(collection_service, "create", mock_create_collection)
    mocker.spy(collection_service, "create")

    monkeypatch.setattr(collection_service, "delete", mock_delete_collection)
    mocker.spy(collection_service, "delete")

    monkeypatch.setattr(collection_service, "validate", mock_validate)
    mocker.spy(collection_service, "validate")

    monkeypatch.setattr(collection_service, "get_org_from_id", mock_get_org_from_id)
    mocker.spy(collection_service, "get_org_from_id")<|MERGE_RESOLUTION|>--- conflicted
+++ resolved
@@ -60,15 +60,6 @@
         maybe_throw()
         return not collection_service.missing
 
-<<<<<<< HEAD
-    def mock_count_collection(user_email: str) -> Optional[int]:
-        maybe_throw()
-        if collection_service.missing:
-            return None
-        return 11
-
-=======
->>>>>>> 6c990265
     def mock_validate() -> Optional[int]:
         maybe_throw()
         if collection_service.missing is False:
