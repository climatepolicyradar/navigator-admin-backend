from typing import Optional

from pytest import MonkeyPatch

from app.errors import AuthorisationError, RepositoryError, ValidationError
from app.model.document import DocumentCreateDTO, DocumentReadDTO, DocumentWriteDTO
from tests.helpers.document import create_document_read_dto


def mock_document_service(document_service, monkeypatch: MonkeyPatch, mocker):
    document_service.missing = False
    document_service.throw_repository_error = False
    document_service.throw_validation_error = False
    document_service.throw_timeout_error = False
    document_service.org_mismatch = False
<<<<<<< HEAD
=======
    document_service.superuser = False
>>>>>>> 9d80bcd4

    def maybe_throw():
        if document_service.throw_repository_error:
            raise RepositoryError("bad repo")

    def maybe_timeout():
        if document_service.throw_timeout_error:
            raise TimeoutError

    def mock_get_all_documents(user_email: str) -> list[DocumentReadDTO]:
        maybe_throw()
        return [create_document_read_dto("test")]

    def mock_get_document(import_id: str) -> Optional[DocumentReadDTO]:
        maybe_throw()
        if not document_service.missing:
            return create_document_read_dto(import_id)

    def mock_search_documents(q_params: dict, user_email: str) -> list[DocumentReadDTO]:
        if document_service.missing:
            return []

        maybe_throw()
        maybe_timeout()
        return [create_document_read_dto("search1")]

    def mock_update_document(
        import_id: str, data: DocumentWriteDTO, user_email: str
    ) -> Optional[DocumentReadDTO]:
        maybe_throw()
<<<<<<< HEAD
        if document_service.org_mismatch:
=======
        if document_service.org_mismatch and not document_service.superuser:
>>>>>>> 9d80bcd4
            raise AuthorisationError("Org mismatch")

        if document_service.missing:
            return

        if document_service.throw_validation_error:
            raise ValidationError("Validation error")

        return create_document_read_dto(import_id, "family_import_id", data.title)

    def mock_create_document(data: DocumentCreateDTO, user_email: str) -> str:
        maybe_throw()
<<<<<<< HEAD
        if document_service.org_mismatch:
=======
        if document_service.org_mismatch and not document_service.superuser:
>>>>>>> 9d80bcd4
            raise AuthorisationError("Org mismatch")

        if document_service.throw_validation_error:
            raise ValidationError("Validation error")

        if document_service.missing:
            raise ValidationError(f"Could not find family for {data.family_import_id}")
        return "new.doc.id.0"

    def mock_delete_document(_, user_email: str) -> bool:
        maybe_throw()
<<<<<<< HEAD
        if document_service.org_mismatch:
=======
        if document_service.org_mismatch and not document_service.superuser:
>>>>>>> 9d80bcd4
            raise AuthorisationError("Org mismatch")
        if document_service.throw_validation_error:
            raise ValidationError("No org")
        return not document_service.missing

    monkeypatch.setattr(document_service, "get", mock_get_document)
    mocker.spy(document_service, "get")

    monkeypatch.setattr(document_service, "all", mock_get_all_documents)
    mocker.spy(document_service, "all")

    monkeypatch.setattr(document_service, "search", mock_search_documents)
    mocker.spy(document_service, "search")

    monkeypatch.setattr(document_service, "update", mock_update_document)
    mocker.spy(document_service, "update")

    monkeypatch.setattr(document_service, "create", mock_create_document)
    mocker.spy(document_service, "create")

    monkeypatch.setattr(document_service, "delete", mock_delete_document)
    mocker.spy(document_service, "delete")<|MERGE_RESOLUTION|>--- conflicted
+++ resolved
@@ -13,10 +13,7 @@
     document_service.throw_validation_error = False
     document_service.throw_timeout_error = False
     document_service.org_mismatch = False
-<<<<<<< HEAD
-=======
     document_service.superuser = False
->>>>>>> 9d80bcd4
 
     def maybe_throw():
         if document_service.throw_repository_error:
@@ -47,11 +44,7 @@
         import_id: str, data: DocumentWriteDTO, user_email: str
     ) -> Optional[DocumentReadDTO]:
         maybe_throw()
-<<<<<<< HEAD
-        if document_service.org_mismatch:
-=======
         if document_service.org_mismatch and not document_service.superuser:
->>>>>>> 9d80bcd4
             raise AuthorisationError("Org mismatch")
 
         if document_service.missing:
@@ -64,11 +57,7 @@
 
     def mock_create_document(data: DocumentCreateDTO, user_email: str) -> str:
         maybe_throw()
-<<<<<<< HEAD
-        if document_service.org_mismatch:
-=======
         if document_service.org_mismatch and not document_service.superuser:
->>>>>>> 9d80bcd4
             raise AuthorisationError("Org mismatch")
 
         if document_service.throw_validation_error:
@@ -80,11 +69,7 @@
 
     def mock_delete_document(_, user_email: str) -> bool:
         maybe_throw()
-<<<<<<< HEAD
-        if document_service.org_mismatch:
-=======
         if document_service.org_mismatch and not document_service.superuser:
->>>>>>> 9d80bcd4
             raise AuthorisationError("Org mismatch")
         if document_service.throw_validation_error:
             raise ValidationError("No org")
