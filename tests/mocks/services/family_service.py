--- conflicted
+++ resolved
@@ -59,11 +59,7 @@
                 data.title,
                 data.summary,
                 data.geography,
-<<<<<<< HEAD
-                data.geographies,  # type: ignore
-=======
                 data.geographies,
->>>>>>> 3d2f936f
                 data.category,
                 data.metadata,
                 "slug",
