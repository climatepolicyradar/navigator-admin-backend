--- conflicted
+++ resolved
@@ -37,11 +37,7 @@
         documents=["doc1", "doc2"],
         collections=collections,
         organisation="CCLW",
-<<<<<<< HEAD
-        corpus_id="CCLW.corpus.i00000001.n0000",
-=======
         corpus_import_id="CCLW.corpus.i00000001.n0000",
->>>>>>> 6507a49e
         corpus_title="CCLW national policies",
         corpus_type="Laws and Policies",
         created=datetime.now(),
