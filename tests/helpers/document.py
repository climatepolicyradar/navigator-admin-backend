from datetime import datetime
from typing import Optional, Union, cast

from db_client.models.dfce.family import DocumentStatus
from pydantic import AnyHttpUrl

from app.model.document import DocumentCreateDTO, DocumentReadDTO, DocumentWriteDTO
from app.model.general import Json


def create_document_create_dto(
    family_import_id="test.family.1.0",
    title: str = "title",
    variant_name: Optional[str] = "Original Language",
    source_url: Optional[Union[str, AnyHttpUrl]] = "http://source",
    user_language_name: Optional[str] = None,
    metadata: Optional[Json] = None,
) -> DocumentCreateDTO:
    if source_url is not None:
        source_url = cast(AnyHttpUrl, source_url)
    if metadata is None:
        metadata = {"role": ["MAIN"], "type": ["Law"]}
    return DocumentCreateDTO(
        family_import_id=family_import_id,
        variant_name=variant_name,
        type="Law",
        metadata=metadata,
        title=title,
        source_url=source_url,
        user_language_name=user_language_name,
    )


def create_document_write_dto(
    title: str = "title",
    variant_name: Optional[str] = "Original Language",
    metadata: Optional[Json] = None,
    source_url: Optional[str] = "http://update_source",
    user_language_name: Optional[str] = "English",
) -> DocumentWriteDTO:

    if metadata is None:
        metadata = {"role": ["MAIN"], "type": ["Law"]}
    return DocumentWriteDTO(
        variant_name=variant_name,
        type="Law",
        metadata=metadata,
        title=title,
        source_url=(
            cast(AnyHttpUrl, "http://update_source")
            if isinstance(source_url, str)
            else None
        ),
        user_language_name=user_language_name,
    )


def create_document_read_dto(
    import_id: str,
    family_import_id="test.family.1.0",
    title: str = "title",
    variant_name: Optional[str] = "Original Language",
    metadata: Optional[Json] = None,
    corpus_type: Optional[str] = None,
) -> DocumentReadDTO:
    if metadata is None:
<<<<<<< HEAD
        metadata = {"role": ["MAIN"], "type": ["Law"]}
=======
        metadata = {"role": ["MAIN"]}
    if corpus_type is None:
        corpus_type = "Laws and Policies"
>>>>>>> 9a61abd2
    return DocumentReadDTO(
        import_id=import_id,
        family_import_id=family_import_id,
        corpus_type=corpus_type,
        variant_name=variant_name,
        status=DocumentStatus.CREATED,
        type="Law",
        metadata=metadata,
        slug="",
        physical_id=1,
        title=title,
        md5_sum="sum",
        cdn_object="cdn",
        source_url=cast(AnyHttpUrl, "http://source"),
        content_type="content_type",
        user_language_name="Ghotuo",
        calc_language_name=None,
        created=datetime.now(),
        last_modified=datetime.now(),
    )<|MERGE_RESOLUTION|>--- conflicted
+++ resolved
@@ -64,13 +64,9 @@
     corpus_type: Optional[str] = None,
 ) -> DocumentReadDTO:
     if metadata is None:
-<<<<<<< HEAD
         metadata = {"role": ["MAIN"], "type": ["Law"]}
-=======
-        metadata = {"role": ["MAIN"]}
     if corpus_type is None:
         corpus_type = "Laws and Policies"
->>>>>>> 9a61abd2
     return DocumentReadDTO(
         import_id=import_id,
         family_import_id=family_import_id,
