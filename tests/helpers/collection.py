from datetime import datetime

from app.model.collection import (
    CollectionCreateDTO,
    CollectionReadDTO,
    CollectionWriteDTO,
)


def create_collection_read_dto(
    import_id: str, title: str = "title", description="description"
) -> CollectionReadDTO:
    return CollectionReadDTO(
        import_id=import_id,
        title=title,
        description=description,
        metadata={},
        families=[],
        organisation="CCLW",
        created=datetime.now(),
        last_modified=datetime.now(),
        valid_metadata={},
    )


def create_collection_write_dto(
    title: str = "title", description="description", metadata={}
) -> CollectionWriteDTO:
    return CollectionWriteDTO(
<<<<<<< HEAD
        title=title, description=description, organisation="CCLW", metadata=metadata
=======
        title=title,
        description=description,
        organisation="CCLW",
        valid_metadata={},
>>>>>>> 272d0991
    )


def create_collection_create_dto(
    title: str = "title", description="description", metadata={}
) -> CollectionCreateDTO:
<<<<<<< HEAD
    return CollectionCreateDTO(title=title, description=description, metadata=metadata)
=======
    return CollectionCreateDTO(
        title=title,
        description=description,
        valid_metadata={},
    )
>>>>>>> 272d0991
<|MERGE_RESOLUTION|>--- conflicted
+++ resolved
@@ -27,26 +27,11 @@
     title: str = "title", description="description", metadata={}
 ) -> CollectionWriteDTO:
     return CollectionWriteDTO(
-<<<<<<< HEAD
         title=title, description=description, organisation="CCLW", metadata=metadata
-=======
-        title=title,
-        description=description,
-        organisation="CCLW",
-        valid_metadata={},
->>>>>>> 272d0991
     )
 
 
 def create_collection_create_dto(
     title: str = "title", description="description", metadata={}
 ) -> CollectionCreateDTO:
-<<<<<<< HEAD
-    return CollectionCreateDTO(title=title, description=description, metadata=metadata)
-=======
-    return CollectionCreateDTO(
-        title=title,
-        description=description,
-        valid_metadata={},
-    )
->>>>>>> 272d0991
+    return CollectionCreateDTO(title=title, description=description, metadata=metadata)