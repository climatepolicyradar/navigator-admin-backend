--- conflicted
+++ resolved
@@ -214,12 +214,6 @@
     data = response.json()
 
     key_text = "{'topic', 'hazard', 'sector', 'keyword', 'framework', 'instrument', 'event_type'}"
-<<<<<<< HEAD
-    assert data["detail"].startswith("Values for the following are missing: ")
-    assert len(data["detail"]) == len("Values for the following are missing: ") + len(
-        key_text
-    )
-=======
 
     expected_message = "Metadata validation failed: "
     expected_missing_message = f"Missing metadata keys: {key_text}"
@@ -229,7 +223,6 @@
     assert len(data["detail"]) == len(expected_message) + len(
         expected_missing_message
     ) + len(expected_extra_message) + len(",")
->>>>>>> 2b8a3d2a
 
 
 def test_create_family_when_invalid_metadata_unfccc(
@@ -251,12 +244,6 @@
     data = response.json()
 
     key_text = "{'author_type', 'author', 'event_type'}"
-<<<<<<< HEAD
-    assert data["detail"].startswith("Values for the following are missing: ")
-    assert len(data["detail"]) == len("Values for the following are missing: ") + len(
-        key_text
-    )
-=======
 
     expected_message = "Metadata validation failed: "
     expected_missing_message = f"Missing metadata keys: {key_text}"
@@ -265,7 +252,6 @@
     assert len(data["detail"]) == len(expected_message) + len(
         expected_missing_message
     ) + len(expected_extra_message) + len(",")
->>>>>>> 2b8a3d2a
 
 
 def test_create_family_when_org_mismatch(
