from db_client.models.dfce import FamilyDocument
from db_client.models.dfce.family import DocumentStatus, Slug
from db_client.models.document import PhysicalDocument
from db_client.models.document.physical_document import PhysicalDocumentLanguage
from fastapi import status
from fastapi.testclient import TestClient
from sqlalchemy.orm import Session

from tests.helpers.document import create_document_create_dto
from tests.integration_tests.setup_db import setup_db

SLUG_HASH = 4
SLUG_SEPARATOR = 1

<<<<<<< HEAD
=======

>>>>>>> 9d80bcd4
def test_create_document_cclw(client: TestClient, data_db: Session, user_header_token):
    setup_db(data_db)
    new_document = create_document_create_dto(title="Title", family_import_id="A.0.0.2")
    response = client.post(
        "/api/v1/documents",
        json=new_document.model_dump(mode="json"),
        headers=user_header_token,
    )
    assert response.status_code == status.HTTP_201_CREATED
    created_import_id = response.json()
    actual_fd = (
        data_db.query(FamilyDocument)
        .filter(FamilyDocument.import_id == created_import_id)
        .one()
    )

    assert actual_fd is not None
    assert actual_fd.variant_name is not None

    actual_pd = (
        data_db.query(PhysicalDocument)
        .filter(PhysicalDocument.id == actual_fd.physical_document_id)
        .one()
    )
    assert actual_pd is not None
    assert actual_pd.title == "Title"

    slug = (
        data_db.query(Slug)
        .filter(Slug.family_document_import_id == actual_fd.import_id)
        .one()
    )
    assert len(slug.name) == len("title") + SLUG_SEPARATOR + SLUG_HASH
    assert slug.name.startswith("title")


def test_create_document_super(
    client: TestClient, data_db: Session, superuser_header_token
):
    setup_db(data_db)
    new_document = create_document_create_dto(title="Title", family_import_id="A.0.0.3")
    response = client.post(
        "/api/v1/documents",
        json=new_document.model_dump(mode="json"),
        headers=superuser_header_token,
    )
    assert response.status_code == status.HTTP_201_CREATED
    created_import_id = response.json()
    actual_fd = (
        data_db.query(FamilyDocument)
        .filter(FamilyDocument.import_id == created_import_id)
        .one()
    )

    assert actual_fd is not None
    assert actual_fd.variant_name is not None

    actual_pd = (
        data_db.query(PhysicalDocument)
        .filter(PhysicalDocument.id == actual_fd.physical_document_id)
        .one()
    )
    assert actual_pd is not None
    assert actual_pd.title == "Title"

    slug = (
        data_db.query(Slug)
        .filter(Slug.family_document_import_id == actual_fd.import_id)
        .one()
    )
    assert len(slug.name) == len("title") + SLUG_SEPARATOR + SLUG_HASH
    assert slug.name.startswith("title")


def test_create_document_unfccc(
    client: TestClient, data_db: Session, non_cclw_user_header_token
):
    setup_db(data_db)
    new_document = create_document_create_dto(title="Title", family_import_id="A.0.0.3")
    response = client.post(
        "/api/v1/documents",
        json=new_document.model_dump(mode="json"),
        headers=non_cclw_user_header_token,
    )
    assert response.status_code == status.HTTP_201_CREATED
    created_import_id = response.json()
    actual_fd = (
        data_db.query(FamilyDocument)
        .filter(FamilyDocument.import_id == created_import_id)
        .one()
    )

    assert actual_fd is not None
    assert actual_fd.variant_name is not None

    actual_pd = (
        data_db.query(PhysicalDocument)
        .filter(PhysicalDocument.id == actual_fd.physical_document_id)
        .one()
    )
    assert actual_pd is not None
    assert actual_pd.title == "Title"

    slug = (
        data_db.query(Slug)
        .filter(Slug.family_document_import_id == actual_fd.import_id)
        .one()
    )
    assert len(slug.name) == len("title") + SLUG_SEPARATOR + SLUG_HASH
    assert slug.name.startswith("title")


def test_create_document_super(
    client: TestClient, data_db: Session, superuser_header_token
):
    setup_db(data_db)
    new_document = create_document_create_dto(title="Title", family_import_id="A.0.0.3")
    response = client.post(
        "/api/v1/documents",
        json=new_document.model_dump(mode="json"),
        headers=superuser_header_token,
    )
    assert response.status_code == status.HTTP_201_CREATED
    created_import_id = response.json()
    actual_fd = (
        data_db.query(FamilyDocument)
        .filter(FamilyDocument.import_id == created_import_id)
        .one()
    )

    assert actual_fd is not None
    assert actual_fd.variant_name is not None

    actual_pd = (
        data_db.query(PhysicalDocument)
        .filter(PhysicalDocument.id == actual_fd.physical_document_id)
        .one()
    )
    assert actual_pd is not None
    assert actual_pd.title == "Title"

    slug = (
        data_db.query(Slug)
        .filter(Slug.family_document_import_id == actual_fd.import_id)
        .one()
    )
    assert len(slug.name) == len("title") + 1 + 4
    assert slug.name.startswith("title")


def test_create_document_unfccc(
    client: TestClient, data_db: Session, non_cclw_user_header_token
):
    setup_db(data_db)
    new_document = create_document_create_dto(title="Title", family_import_id="A.0.0.3")
    response = client.post(
        "/api/v1/documents",
        json=new_document.model_dump(mode="json"),
        headers=non_cclw_user_header_token,
    )
    assert response.status_code == status.HTTP_201_CREATED
    created_import_id = response.json()
    actual_fd = (
        data_db.query(FamilyDocument)
        .filter(FamilyDocument.import_id == created_import_id)
        .one()
    )

    assert actual_fd is not None
    assert actual_fd.variant_name is not None

    actual_pd = (
        data_db.query(PhysicalDocument)
        .filter(PhysicalDocument.id == actual_fd.physical_document_id)
        .one()
    )
    assert actual_pd is not None
    assert actual_pd.title == "Title"

    slug = (
        data_db.query(Slug)
        .filter(Slug.family_document_import_id == actual_fd.import_id)
        .one()
    )
    assert len(slug.name) == len("title") + 1 + 4
    assert slug.name.startswith("title")


def test_create_document_null_variant(
    client: TestClient, data_db: Session, non_cclw_user_header_token
):
    setup_db(data_db)
    new_document = create_document_create_dto(
        title="Title", family_import_id="A.0.0.3", variant_name=None
    )
    response = client.post(
        "/api/v1/documents",
        json=new_document.model_dump(mode="json"),
        headers=non_cclw_user_header_token,
    )
    assert response.status_code == status.HTTP_201_CREATED
    created_import_id = response.json()
    actual_fd = (
        data_db.query(FamilyDocument)
        .filter(FamilyDocument.import_id == created_import_id)
        .one()
    )

    assert actual_fd is not None
    assert actual_fd.variant_name is None

    actual_pd = (
        data_db.query(PhysicalDocument)
        .filter(PhysicalDocument.id == actual_fd.physical_document_id)
        .one()
    )
    assert actual_pd is not None
    assert actual_pd.title == "Title"

    slug = (
        data_db.query(Slug)
        .filter(Slug.family_document_import_id == actual_fd.import_id)
        .one()
    )
    assert len(slug.name) == len("title") + SLUG_SEPARATOR + SLUG_HASH
    assert slug.name.startswith("title")


def test_create_document_null_user_language_name(
    client: TestClient, data_db: Session, non_cclw_user_header_token
):
    setup_db(data_db)
    new_document = create_document_create_dto(
        title="Title", family_import_id="A.0.0.3", user_language_name=None
    )
    response = client.post(
        "/api/v1/documents",
        json=new_document.model_dump(mode="json"),
        headers=non_cclw_user_header_token,
    )
    assert response.status_code == status.HTTP_201_CREATED

    created_import_id = response.json()
    actual_fd = (
        data_db.query(FamilyDocument)
        .filter(FamilyDocument.import_id == created_import_id)
        .one()
    )
    assert actual_fd is not None

    language = (
        data_db.query(PhysicalDocumentLanguage)
        .filter(PhysicalDocumentLanguage.document_id == actual_fd.physical_document_id)
        .one_or_none()
    )
    assert language is None

    actual_pd = (
        data_db.query(PhysicalDocument)
        .filter(PhysicalDocument.id == actual_fd.physical_document_id)
        .one()
    )
    assert actual_pd is not None
    assert actual_pd.title == "Title"

    slug = (
        data_db.query(Slug)
        .filter(Slug.family_document_import_id == actual_fd.import_id)
        .one()
    )
    assert len(slug.name) == len("title") + SLUG_SEPARATOR + SLUG_HASH
    assert slug.name.startswith("title")


def test_create_document_null_source_url(
    client: TestClient, data_db: Session, non_cclw_user_header_token
):
    setup_db(data_db)
    new_document = create_document_create_dto(
        title="Title", family_import_id="A.0.0.3", source_url=None
    )
    response = client.post(
        "/api/v1/documents",
        json=new_document.model_dump(mode="json"),
        headers=non_cclw_user_header_token,
    )
    assert response.status_code == status.HTTP_201_CREATED
    created_import_id = response.json()
    actual_fd = (
        data_db.query(FamilyDocument)
        .filter(FamilyDocument.import_id == created_import_id)
        .one()
    )

    assert actual_fd is not None

    actual_pd = (
        data_db.query(PhysicalDocument)
        .filter(PhysicalDocument.id == actual_fd.physical_document_id)
        .one()
    )
    assert actual_pd is not None
    assert actual_pd.source_url is None

    slug = (
        data_db.query(Slug)
        .filter(Slug.family_document_import_id == actual_fd.import_id)
        .one()
    )
    assert len(slug.name) == len("title") + SLUG_SEPARATOR + SLUG_HASH
    assert slug.name.startswith("title")


def test_create_document_when_not_authenticated(client: TestClient, data_db: Session):
    setup_db(data_db)
    new_document = create_document_create_dto(title="Title", family_import_id="A.0.0.3")
    response = client.post(
        "/api/v1/documents",
        json=new_document.model_dump(mode="json"),
    )
    assert response.status_code == status.HTTP_401_UNAUTHORIZED


def test_create_document_rollback(
    client: TestClient,
    data_db: Session,
    rollback_document_repo,
    non_cclw_user_header_token,
):
    setup_db(data_db)
    new_document = create_document_create_dto(title="Title", family_import_id="A.0.0.3")
    response = client.post(
        "/api/v1/documents",
        json=new_document.model_dump(mode="json"),
        headers=non_cclw_user_header_token,
    )
    assert response.status_code == status.HTTP_503_SERVICE_UNAVAILABLE
    actual_fd = (
        data_db.query(FamilyDocument)
        .filter(FamilyDocument.import_id == "A.0.0.9")
        .one_or_none()
    )
    assert actual_fd is None
    assert rollback_document_repo.create.call_count == 1


def test_create_document_when_db_error(
    client: TestClient, data_db: Session, bad_document_repo, non_cclw_user_header_token
):
    setup_db(data_db)
    new_document = create_document_create_dto(title="Title", family_import_id="A.0.0.3")
    response = client.post(
        "/api/v1/documents",
        json=new_document.model_dump(mode="json"),
        headers=non_cclw_user_header_token,
    )
    assert response.status_code == status.HTTP_503_SERVICE_UNAVAILABLE
    data = response.json()
    assert data["detail"] == "Bad Repo"
    assert bad_document_repo.create.call_count == 1


def test_create_document_when_family_invalid(
    client: TestClient, data_db: Session, user_header_token
):
    setup_db(data_db)
    new_document = create_document_create_dto(title="Title", family_import_id="invalid")
    response = client.post(
        "/api/v1/documents",
        json=new_document.model_dump(mode="json"),
        headers=user_header_token,
    )
    assert response.status_code == status.HTTP_400_BAD_REQUEST
    data = response.json()
    assert data["detail"] == "The import id invalid is invalid!"


def test_create_document_when_family_missing(
    client: TestClient, data_db: Session, user_header_token
):
    setup_db(data_db)
    new_document = create_document_create_dto(
        title="Title",
    )
    response = client.post(
        "/api/v1/documents",
        json=new_document.model_dump(mode="json"),
        headers=user_header_token,
    )
    assert response.status_code == status.HTTP_400_BAD_REQUEST
    data = response.json()
    assert (
        data["detail"] == f"Could not find family for {new_document.family_import_id}"
    )


def test_create_document_when_empty_variant(
    client: TestClient, data_db: Session, user_header_token
):
    setup_db(data_db)
    new_document = create_document_create_dto(title="Empty variant", variant_name="")
    response = client.post(
        "/api/v1/documents",
        json=new_document.model_dump(mode="json"),
        headers=user_header_token,
    )
    assert response.status_code == status.HTTP_400_BAD_REQUEST
    data = response.json()
    assert data["detail"] == "Variant name is empty"


def test_create_document_when_invalid_variant(
    client: TestClient, data_db: Session, user_header_token
):
    setup_db(data_db)
    new_document = create_document_create_dto(
        title="Title", family_import_id="A.0.0.2", variant_name="Invalid"
    )
    response = client.post(
        "/api/v1/documents",
        json=new_document.model_dump(mode="json"),
        headers=user_header_token,
    )
    assert response.status_code == status.HTTP_503_SERVICE_UNAVAILABLE
    data = response.json()
    assert '(Invalid) is not present in table "variant"' in data["detail"]


def test_document_status_is_created_on_create(
    client: TestClient, data_db: Session, user_header_token
):
    setup_db(data_db)
    new_document = create_document_create_dto(title="Title", family_import_id="A.0.0.2")
    response = client.post(
        "/api/v1/documents",
        json=new_document.model_dump(mode="json"),
        headers=user_header_token,
    )
    assert response.status_code == status.HTTP_201_CREATED
    created_import_id = response.json()
    actual_fd = (
        data_db.query(FamilyDocument)
        .filter(FamilyDocument.import_id == created_import_id)
        .one()
    )

    assert actual_fd is not None
    assert actual_fd.document_status is DocumentStatus.CREATED


def test_create_document_when_org_mismatch(
    client: TestClient, data_db: Session, user_header_token
):
    setup_db(data_db)
    new_document = create_document_create_dto(title="Title", family_import_id="A.0.0.3")
    response = client.post(
        "/api/v1/documents",
        json=new_document.model_dump(mode="json"),
        headers=user_header_token,
    )
    assert response.status_code == status.HTTP_403_FORBIDDEN<|MERGE_RESOLUTION|>--- conflicted
+++ resolved
@@ -12,10 +12,7 @@
 SLUG_HASH = 4
 SLUG_SEPARATOR = 1
 
-<<<<<<< HEAD
-=======
-
->>>>>>> 9d80bcd4
+
 def test_create_document_cclw(client: TestClient, data_db: Session, user_header_token):
     setup_db(data_db)
     new_document = create_document_create_dto(title="Title", family_import_id="A.0.0.2")
@@ -125,82 +122,6 @@
         .one()
     )
     assert len(slug.name) == len("title") + SLUG_SEPARATOR + SLUG_HASH
-    assert slug.name.startswith("title")
-
-
-def test_create_document_super(
-    client: TestClient, data_db: Session, superuser_header_token
-):
-    setup_db(data_db)
-    new_document = create_document_create_dto(title="Title", family_import_id="A.0.0.3")
-    response = client.post(
-        "/api/v1/documents",
-        json=new_document.model_dump(mode="json"),
-        headers=superuser_header_token,
-    )
-    assert response.status_code == status.HTTP_201_CREATED
-    created_import_id = response.json()
-    actual_fd = (
-        data_db.query(FamilyDocument)
-        .filter(FamilyDocument.import_id == created_import_id)
-        .one()
-    )
-
-    assert actual_fd is not None
-    assert actual_fd.variant_name is not None
-
-    actual_pd = (
-        data_db.query(PhysicalDocument)
-        .filter(PhysicalDocument.id == actual_fd.physical_document_id)
-        .one()
-    )
-    assert actual_pd is not None
-    assert actual_pd.title == "Title"
-
-    slug = (
-        data_db.query(Slug)
-        .filter(Slug.family_document_import_id == actual_fd.import_id)
-        .one()
-    )
-    assert len(slug.name) == len("title") + 1 + 4
-    assert slug.name.startswith("title")
-
-
-def test_create_document_unfccc(
-    client: TestClient, data_db: Session, non_cclw_user_header_token
-):
-    setup_db(data_db)
-    new_document = create_document_create_dto(title="Title", family_import_id="A.0.0.3")
-    response = client.post(
-        "/api/v1/documents",
-        json=new_document.model_dump(mode="json"),
-        headers=non_cclw_user_header_token,
-    )
-    assert response.status_code == status.HTTP_201_CREATED
-    created_import_id = response.json()
-    actual_fd = (
-        data_db.query(FamilyDocument)
-        .filter(FamilyDocument.import_id == created_import_id)
-        .one()
-    )
-
-    assert actual_fd is not None
-    assert actual_fd.variant_name is not None
-
-    actual_pd = (
-        data_db.query(PhysicalDocument)
-        .filter(PhysicalDocument.id == actual_fd.physical_document_id)
-        .one()
-    )
-    assert actual_pd is not None
-    assert actual_pd.title == "Title"
-
-    slug = (
-        data_db.query(Slug)
-        .filter(Slug.family_document_import_id == actual_fd.import_id)
-        .one()
-    )
-    assert len(slug.name) == len("title") + 1 + 4
     assert slug.name.startswith("title")
 
 
