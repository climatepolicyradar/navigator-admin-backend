from db_client.models.dfce import FamilyDocument
from db_client.models.dfce.family import DocumentStatus
from db_client.models.document import PhysicalDocument
from fastapi import status
from fastapi.testclient import TestClient
from sqlalchemy.orm import Session

from tests.integration_tests.setup_db import setup_db


def test_delete_document_super(
    client: TestClient, data_db: Session, superuser_header_token
):
    setup_db(data_db)
    response = client.delete(
        "/api/v1/documents/D.0.0.2", headers=superuser_header_token
    )
    assert response.status_code == status.HTTP_200_OK
    assert data_db.query(FamilyDocument).count() == 3
    assert (
        data_db.query(FamilyDocument)
        .filter(FamilyDocument.import_id == "D.0.0.2")
        .filter(FamilyDocument.document_status == DocumentStatus.DELETED)
        .count()
        == 1
    )
    assert data_db.query(PhysicalDocument).count() == 3


def test_delete_document_cclw(client: TestClient, data_db: Session, user_header_token):
    setup_db(data_db)
    response = client.delete("/api/v1/documents/D.0.0.3", headers=user_header_token)
    assert response.status_code == status.HTTP_200_OK
    assert data_db.query(FamilyDocument).count() == 3
    assert (
        data_db.query(FamilyDocument)
        .filter(FamilyDocument.import_id == "D.0.0.3")
        .filter(FamilyDocument.document_status == DocumentStatus.DELETED)
        .count()
        == 1
    )
    assert data_db.query(PhysicalDocument).count() == 3


def test_delete_document_unfccc(
    client: TestClient, data_db: Session, non_cclw_user_header_token
):
    setup_db(data_db)
    response = client.delete(
        "/api/v1/documents/D.0.0.2", headers=non_cclw_user_header_token
    )
    assert response.status_code == status.HTTP_200_OK
    assert data_db.query(FamilyDocument).count() == 3
    assert (
        data_db.query(FamilyDocument)
        .filter(FamilyDocument.import_id == "D.0.0.2")
        .filter(FamilyDocument.document_status == DocumentStatus.DELETED)
        .count()
        == 1
    )
    assert data_db.query(PhysicalDocument).count() == 3


def test_delete_document_when_not_authenticated(client: TestClient, data_db: Session):
    setup_db(data_db)
    response = client.delete(
        "/api/v1/documents/D.0.0.2",
    )
    assert response.status_code == status.HTTP_401_UNAUTHORIZED
    assert data_db.query(FamilyDocument).count() == 3
    assert (
        data_db.query(FamilyDocument)
        .filter(FamilyDocument.document_status == DocumentStatus.DELETED)
        .count()
        == 0
    )
    assert data_db.query(PhysicalDocument).count() == 3


def test_delete_document_rollback(
    client: TestClient,
    data_db: Session,
    rollback_document_repo,
    user_header_token,
):
    setup_db(data_db)
    response = client.delete("/api/v1/documents/D.0.0.3", headers=user_header_token)
    assert response.status_code == status.HTTP_503_SERVICE_UNAVAILABLE
    assert data_db.query(FamilyDocument).count() == 3
    assert (
        data_db.query(FamilyDocument)
        .filter(FamilyDocument.document_status == DocumentStatus.DELETED)
        .count()
        == 0
    )
    assert data_db.query(PhysicalDocument).count() == 3
    assert rollback_document_repo.delete.call_count == 1


def test_delete_document_when_not_found(
    client: TestClient, data_db: Session, user_header_token
):
    setup_db(data_db)
    response = client.delete("/api/v1/documents/D.0.0.22", headers=user_header_token)
    assert response.status_code == status.HTTP_404_NOT_FOUND
    data = response.json()
<<<<<<< HEAD
    assert data["detail"] == "Document not deleted: D.0.0.22"
=======
    assert data["detail"] == "Document D.0.0.22 does not exist"
>>>>>>> c0cb18da
    assert data_db.query(FamilyDocument).count() == 3
    assert (
        data_db.query(FamilyDocument)
        .filter(FamilyDocument.document_status == DocumentStatus.DELETED)
        .count()
        == 0
    )
    assert data_db.query(PhysicalDocument).count() == 3


def test_delete_document_when_db_error(
    client: TestClient, data_db: Session, bad_document_repo, user_header_token
):
    setup_db(data_db)
    response = client.delete("/api/v1/documents/D.0.0.1", headers=user_header_token)
    assert response.status_code == status.HTTP_503_SERVICE_UNAVAILABLE
    data = response.json()
    assert data["detail"] == "Bad Repo"


def test_delete_document_when_org_mismatch(
    client: TestClient, data_db: Session, user_header_token
):
    setup_db(data_db)
    response = client.delete("/api/v1/documents/D.0.0.2", headers=user_header_token)
    assert response.status_code == status.HTTP_403_FORBIDDEN
    assert data_db.query(FamilyDocument).count() == 3
    assert (
        data_db.query(FamilyDocument)
        .filter(FamilyDocument.document_status == DocumentStatus.DELETED)
        .count()
        == 0
    )
    assert data_db.query(PhysicalDocument).count() == 3<|MERGE_RESOLUTION|>--- conflicted
+++ resolved
@@ -104,11 +104,7 @@
     response = client.delete("/api/v1/documents/D.0.0.22", headers=user_header_token)
     assert response.status_code == status.HTTP_404_NOT_FOUND
     data = response.json()
-<<<<<<< HEAD
-    assert data["detail"] == "Document not deleted: D.0.0.22"
-=======
     assert data["detail"] == "Document D.0.0.22 does not exist"
->>>>>>> c0cb18da
     assert data_db.query(FamilyDocument).count() == 3
     assert (
         data_db.query(FamilyDocument)
