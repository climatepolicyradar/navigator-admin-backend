from fastapi import status
from fastapi.testclient import TestClient
from sqlalchemy.orm import Session


def test_get_template_unfccc(
<<<<<<< HEAD
    data_db: Session, client: TestClient, admin_user_header_token
):
    response = client.get(
        "/api/v1/ingest/template/Intl. agreements", headers=admin_user_header_token
=======
    data_db: Session, client: TestClient, superuser_header_token
):
    response = client.get(
        "/api/v1/ingest/template/Intl. agreements", headers=superuser_header_token
>>>>>>> 7ebeec7a
    )

    assert response.status_code == status.HTTP_200_OK
    assert response.json() == {
        "collections": [
            {
                "import_id": {"title": "Import Id", "type": "string"},
                "title": {"title": "Title", "type": "string"},
                "description": {"title": "Description", "type": "string"},
            }
        ],
        "families": [
            {
                "import_id": {"title": "Import Id", "type": "string"},
                "title": {"title": "Title", "type": "string"},
                "summary": {"title": "Summary", "type": "string"},
                "geographies": {
                    "items": {"type": "string"},
                    "title": "Geographies",
                    "type": "array",
                },
                "category": {"title": "Category", "type": "string"},
                "metadata": {
                    "author": {
                        "allow_any": True,
                        "allow_blanks": False,
                        "allowed_values": [],
                    },
                    "author_type": {
                        "allow_any": False,
                        "allow_blanks": False,
                        "allowed_values": ["Party", "Non-Party"],
                    },
                },
                "collections": {
                    "items": {"type": "string"},
                    "title": "Collections",
                    "type": "array",
                },
            }
        ],
        "events": [
            {
                "import_id": {"title": "Import Id", "type": "string"},
                "family_import_id": {"title": "Family Import Id", "type": "string"},
                "family_document_import_id": {
                    "title": "Family Document Import Id",
                    "anyOf": [
                        {"type": "string"},
                        {"type": "null"},
                    ],
                    "default": None,
                },
                "event_title": {"title": "Event Title", "type": "string"},
                "date": {
                    "format": "date-time",
                    "title": "Date",
                    "type": "string",
                },
                "event_type_value": {
                    "allow_any": False,
                    "allow_blanks": True,
                    "allowed_values": [
                        "Amended",
                        "Appealed",
                        "Closed",
                        "Declaration Of Climate Emergency",
                        "Dismissed",
                        "Entered Into Force",
                        "Filing",
                        "Granted",
                        "Implementation Details",
                        "International Agreement",
                        "Net Zero Pledge",
                        "Other",
                        "Passed/Approved",
                        "Repealed/Replaced",
                        "Set",
                        "Settled",
                        "Updated",
                    ],
                },
            }
        ],
        "documents": [
            {
                "import_id": {"title": "Import Id", "type": "string"},
                "family_import_id": {"title": "Family Import Id", "type": "string"},
                "variant_name": {
                    "anyOf": [{"type": "string"}, {"type": "null"}],
                    "default": None,
                    "title": "Variant Name",
                },
                "metadata": {
                    "role": {
                        "allow_any": False,
                        "allow_blanks": False,
                        "allowed_values": [
                            "MAIN",
                            "AMENDMENT",
                            "SUPPORTING LEGISLATION",
                            "SUMMARY",
                            "PREVIOUS VERSION",
                            "ANNEX",
                            "SUPPORTING DOCUMENTATION",
                            "INFORMATION WEBPAGE",
                            "PRESS RELEASE",
                            "DOCUMENT(S) STORED ON WEBPAGE",
                        ],
                    },
                    "type": {
                        "allow_any": False,
                        "allow_blanks": False,
                        "allowed_values": [
                            "Accord",
                            "Act",
                            "Action Plan",
                            "Agenda",
                            "Annex",
                            "Assessment",
                            "Bill",
                            "Constitution",
                            "Criteria",
                            "Decision",
                            "Decision and Plan",
                            "Decree",
                            "Decree Law",
                            "Directive",
                            "Discussion Paper",
                            "Edict",
                            "EU Decision",
                            "EU Directive",
                            "EU Regulation",
                            "Executive Order",
                            "Framework",
                            "Law",
                            "Law and Plan",
                            "Order",
                            "Ordinance",
                            "Plan",
                            "Policy",
                            "Press Release",
                            "Programme",
                            "Protocol",
                            "Roadmap",
                            "Regulation",
                            "Resolution",
                            "Royal Decree",
                            "Rules",
                            "Statement",
                            "Strategic Assessment",
                            "Strategy",
                            "Summary",
                            "Vision",
                            "Biennial Report",
                            "Biennial Update Report",
                            "Facilitative Sharing of Views Report",
                            "Global Stocktake Synthesis Report",
                            "Industry Report",
                            "Intersessional Document",
                            "Long-Term Low-Emission Development Strategy",
                            "National Communication",
                            "National Inventory Report",
                            "Pre-Session Document",
                            "Progress Report",
                            "Publication",
                            "Report",
                            "Submission to the Global Stocktake",
                            "Summary Report",
                            "Synthesis Report",
                            "Technical Analysis Summary Report",
                            "Nationally Determined Contribution",
                            "Adaptation Communication",
                            "National Adaptation Plan",
                            "Technology Needs Assessment",
                            "Fast-Start Finance Report",
                            "IPCC Report",
                            "Annual Compilation and Accounting Report",
                            "Biennial Report,National Communication",
                            "Biennial Update Report,National Communication",
                            "National Adaptation Plan,Adaptation Communication",
                            "National Communication,Biennial Report",
                            "National Communication,Biennial Update Report",
                            "Nationally Determined Contribution,Adaptation Communication",
                            "Nationally Determined Contribution,National Communication",
                            "Pre-Session Document,Annual Compilation and Accounting Report",
                            "Pre-Session Document,Progress Report",
                            "Pre-Session Document,Synthesis Report",
                            "Publication,Report",
                            "Technical Analysis Technical Report",
                        ],
                    },
                },
                "title": {"title": "Title", "type": "string"},
                "source_url": {
                    "anyOf": [
                        {"format": "uri", "minLength": 1, "type": "string"},
                        {"type": "null"},
                    ],
                    "default": None,
                    "title": "Source Url",
                },
                "user_language_name": {
                    "anyOf": [{"type": "string"}, {"type": "null"}],
                    "title": "User Language Name",
                    "default": None,
                },
            }
        ],
    }


def test_get_template_when_not_authorised(client: TestClient, data_db: Session):
    response = client.get(
        "/api/v1/ingest/template/Intl. agreements",
    )
    assert response.status_code == status.HTTP_401_UNAUTHORIZED


<<<<<<< HEAD
def test_get_template_non_super(client: TestClient, user_header_token):
=======
def test_get_template_admin_non_super(
    data_db: Session, client: TestClient, admin_user_header_token
):
    response = client.get(
        "/api/v1/ingest/template/Intl. agreements",
        headers=admin_user_header_token,
    )
    assert response.status_code == status.HTTP_403_FORBIDDEN
    data = response.json()
    assert data["detail"] == "User admin@cpr.org is not authorised to READ an INGEST"


def test_get_template_non_admin_non_super(
    data_db: Session, client: TestClient, user_header_token
):
>>>>>>> 7ebeec7a
    response = client.get(
        "/api/v1/ingest/template/Intl. agreements",
        headers=user_header_token,
    )
    assert response.status_code == status.HTTP_403_FORBIDDEN
    data = response.json()
<<<<<<< HEAD
    assert data["detail"] == "User cclw@cpr.org is not authorised to READ a INGEST"
=======
    assert data["detail"] == "User cclw@cpr.org is not authorised to READ an INGEST"
>>>>>>> 7ebeec7a
<|MERGE_RESOLUTION|>--- conflicted
+++ resolved
@@ -4,17 +4,10 @@
 
 
 def test_get_template_unfccc(
-<<<<<<< HEAD
-    data_db: Session, client: TestClient, admin_user_header_token
-):
-    response = client.get(
-        "/api/v1/ingest/template/Intl. agreements", headers=admin_user_header_token
-=======
     data_db: Session, client: TestClient, superuser_header_token
 ):
     response = client.get(
         "/api/v1/ingest/template/Intl. agreements", headers=superuser_header_token
->>>>>>> 7ebeec7a
     )
 
     assert response.status_code == status.HTTP_200_OK
@@ -234,9 +227,6 @@
     assert response.status_code == status.HTTP_401_UNAUTHORIZED
 
 
-<<<<<<< HEAD
-def test_get_template_non_super(client: TestClient, user_header_token):
-=======
 def test_get_template_admin_non_super(
     data_db: Session, client: TestClient, admin_user_header_token
 ):
@@ -252,15 +242,10 @@
 def test_get_template_non_admin_non_super(
     data_db: Session, client: TestClient, user_header_token
 ):
->>>>>>> 7ebeec7a
     response = client.get(
         "/api/v1/ingest/template/Intl. agreements",
         headers=user_header_token,
     )
     assert response.status_code == status.HTTP_403_FORBIDDEN
     data = response.json()
-<<<<<<< HEAD
-    assert data["detail"] == "User cclw@cpr.org is not authorised to READ a INGEST"
-=======
-    assert data["detail"] == "User cclw@cpr.org is not authorised to READ an INGEST"
->>>>>>> 7ebeec7a
+    assert data["detail"] == "User cclw@cpr.org is not authorised to READ an INGEST"